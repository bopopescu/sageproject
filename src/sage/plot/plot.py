r"""
2D Plotting

SAGE provides 2D plotting functionality with an interface inspired by
the interface for plotting in Mathematica.  The underlying rendering
is done using the matplotlib Python library.

The following graphics primitives are supported:
\begin{itemize}
    \item arrow  -- an arrow from a min point to a max point.
    \item circle -- a circle with given radius
    \item disk   -- a filled disk
    \item line   -- a line determined by a sequence of points (this need not be straight!)
    \item point  -- a point
    \item text   -- some text
    \item polygon -- a filled polygon
\end{itemize}

The following plotting functions are supported:
\begin{itemize}
    \item plot   -- plot of a function or other SAGE object (e.g., elliptic curve).
    \item parametric_plot
    \item polar_plot
    \item list_plot
    \item bar_chart
    \item contour_plot
    \item plot_vector_field
    \item matrix_plot
    \item graphics_array
\end{itemize}

The following misc Graphics functions are included:
\begin{itemize}
    \item Graphics
    \item is_Graphics
    \item rgbcolor
    \item hue
\end{itemize}

Type ? after each primitive in \sage for help and examples.

EXAMPLES:
We construct a plot involving several graphics objects:

    sage: G = plot(cos, -5, 5, thickness=5, rgbcolor=(0.5,1,0.5))
    sage: P = polygon([[1,2], [5,6], [5,0]], rgbcolor=(1,0,0))
    sage: P.save()

Next we construct the reflection of the above polygon about the
$y$-axis by iterating over the qlist of first-coordinates of the first
graphic element of $P$ (which is the actual Polygon; note that $P$ is
a Graphics object, which consists of a single polygon):

    sage: Q = polygon([(-x,y) for x,y in P[0]], rgbcolor=(0,0,1))
    sage: Q.save()

We combine together different graphics objects using "+":

    sage: H = G + P + Q
    sage: H
    Graphics object consisting of 3 graphics primitives
    sage: type(H)
    <class 'sage.plot.plot.Graphics'>
    sage: H[1]
    Polygon defined by 3 points
    sage: list(H[1])
    [(1.0, 2.0), (5.0, 6.0), (5.0, 0.0)]
    sage: H.save()

We can put text in a graph:

    sage: L = [[cos(pi*i/100)^3,sin(pi*i/100)] for i in range(200)]
    sage: p = line(L, rgbcolor=(1/4,1/8,3/4))
    sage: t = text('A Bulb', (1.5, 0.25))
    sage: x = text('x axis', (1.5,-0.2))
    sage: y = text('y axis', (0.4,0.9))
    sage: g = p+t+x+y
    sage: g.save('sage.png', xmin=-1.5, xmax=2, ymin=-1, ymax=1)

We plot the Riemann zeta function along the critical line and
see the first few zeros:

    sage: p1 = plot(lambda t: arg(zeta(0.5+t*I)), 1,27,rgbcolor=(0.8,0,0))
    sage: p2 = plot(lambda t: abs(zeta(0.5+t*I)), 1,27,rgbcolor=hue(0.7))
    sage: p1+p2
    Graphics object consisting of 2 graphics primitives
    sage: (p1+p2).save()

Here is a pretty graph:
    sage: g = Graphics()
    sage: for i in range(60):
    ...    p = polygon([(i*cos(i),i*sin(i)), (0,i), (i,0)],\
    ...                rgbcolor=hue(i/40+0.4), alpha=0.2)
    ...    g = g + p
    ...
    sage: g.save(dpi=200, axes=False)

Another graph:
    sage: P = plot(lambda x: sin(x)/x, -4,4, rgbcolor=(0,0,1)) + \
    ...    plot(lambda x: x*cos(x), -4,4, rgbcolor=(1,0,0)) + \
    ...    plot(lambda x: tan(x),-4,4,rgbcolor=(0,1,0))
    ...
    sage: P.save('sage.png', ymin=-pi,ymax=pi)

AUTHORS:
    -- Alex Clemesha and William Stein (2006-04-10): initial version
    -- David Joyner: examples
    -- Alex Clemesha (2006-05-04) major update
    -- Willaim Stein (2006-05-29): fine tuning, bug fixes, better server integration
    -- William Stein (2006-07-01): misc polish
    -- Alex Clemesha (2006-09-29): added contour_plot, frame axes, misc polishing
    -- Robert Miller (2006-10-30): tuning, NetworkX primitive
    -- Alex Clemesha (2006-11-25): added plot_vector_field, matrix_plot, arrow,
                                   bar_chart, Axes class usage (see axes.py)

TODO:
    [] ability to change all properties of a graph easily, e.g.,
       the rgbcolor.
"""

#*****************************************************************************
#  Copyright (C) 2006 Alex Clemesha <clemesha@gmail.com> and William Stein <wstein@ucsd.edu>
#
#  Distributed under the terms of the GNU General Public License (GPL)
#
#                  http://www.gnu.org/licenses/
#*****************************************************************************

import pdb

from sage.structure.sage_object import SageObject

## IMPORTANT: Do not import matplotlib at module scope.  It takes a
## surprisingliy long time to initialize itself.  It's better if it is
## imported in functions, so it only gets started if it is actually
## going to be used.

DEFAULT_FIGSIZE=[6, 5]
DEFAULT_DPI = 100
EMBEDDED_MODE = False
SHOW_DEFAULT = False

do_verify = True

import random #for plot adaptive refinement
import os #for viewing and writing images
from colorsys import hsv_to_rgb #for the hue function
from math import sin, cos, modf, pi #for hue and polar_plot
from sage.structure.sage_object import SageObject

import sage.misc.misc

############### WARNING ###
# Try not to import any matplotlib stuff here -- matplotlib is
# slow to import.  (I did benchmarking and found that by not
# importing here, and instead importing when needed below, that
# SAGE startup times are much improved.)  - William
###############

#SAGE 2D Graphics Axes class:
from axes import Axes

def is_Graphics(x):
    """
    Return True if x is a Graphics object.

    EXAMPLES:
        sage: is_Graphics(1)
        False
        sage: is_Graphics(disk((0.0, 0.0), 1, (0, pi/2)))
        True
    """
    return isinstance(x, Graphics)

class Graphics(SageObject):
    """
    The Graphics object is an empty list of graphics objects
    It is useful to use this object when intializing a
    for loop where different graphics object will be added
    to the empty object.

    EXAMPLES:
        sage: G = Graphics(); G
        Graphics object consisting of 0 graphics primitives
        sage: c = circle((1,1), 1)
        sage: G+=c; G
        Graphics object consisting of 1 graphics primitive

    Here we make a graphic of embeded isoceles triangles,
    coloring each one with a different color as we go:

        sage: h=10; c=0.4; p=0.1;
        sage: G = Graphics()
        sage: for x in srange(1,h+1):
        ...        l = [[0,x*sqrt(3)],[-x/2,-x*sqrt(3)/2],[x/2,-x*sqrt(3)/2],[0,x*sqrt(3)]]
        ...        G+=line(l,rgbcolor=hue(c + p*(x/h)))
        sage: G.save('sage.png', figsize=[5,5])

    """

    def __init__(self):
        self.__xmin = -1
        self.__xmax = 1
        self.__ymin = -1
        self.__ymax = 1
        self.__fontsize = 8
        self.__show_axes = True
        self.__axes_color = (0, 0, 0)
        self.__axes_label_color = (0, 0, 0)
        self.__tick_color = (0, 0, 0)
        self.__tick_label_color = (0, 0, 0)
        self.__axes_width = 0.8
        self.__objects = []

    def range(self, xmin=None, xmax=None, ymin=None, ymax=None):
        """
        Set the ranges of the x and y axes.
        """
        self.xmin(xmin)
        self.xmax(xmax)
        self.ymin(ymin)
        self.ymax(ymax)

    def fontsize(self, s=None):
        """
        Set the font size of axes labels and tick marks.

        If called with no input, return the current fontsize.
        """
        if s is None:
            try:
                return self.__fontsize
            except AttributeError:
                self.__fontsize = 6
                return self.__fontsize
        self.__fontsize = s

    def axes(self, show=None):
        """
        Set whether or not the x and y axes are shown by default.

        If called with no input, return the current axes setting.
        """
        if show is None:
            try:
                return self.__show_axes
            except AttributeError:
                self.__show_axes = True
                return self.__show_axes
        self.__show_axes = bool(show)

    def axes_color(self, c=None):
        """
        Set the axes color.

        If called with no input, return the current axes_color setting.
        """
        if c is None:
            try:
                return self.__axes_color
            except AttributeError:
                self.__axes_color = (0, 0, 0)
                return self.__axes_color
        self.__axes_color = c

    def axes_label(self, l=None):
        """
        Set the axes labels.

        If called with no input, return the current axes_label setting.
        """
        if l is None:
            try:
                return self.__axes_label
            except AttributeError:
                self.__axes_label = None
                return self.__axes_label
        self.__axes_label = l


    def axes_label_color(self, c=None):
        """
        Set the axes label color.

        If called with no input, return the current axes_label_color setting.
        """
        if c is None:
            try:
                return self.__axes_label_color
            except AttributeError:
                self.__axes_label_color = (0, 0, 0)
                return self.__axes_label_color
        self.__axes_label_color = c


    def axes_width(self, w=None):
        """
        Set the axes width.

        If called with no input, return the current axes_width setting.
        """
        if w is None:
            try:
                return self.__axes_width
            except AttributeError:
                self.__axes_width = True
                return self.__axes_width
        self.__axes_width = float(w)

    def tick_color(self, c=None):
        """
        Set the axes ticks color.

        If called with no input, return the current tick_color setting.
        """
        if c is None:
            try:
                return self.__tick_color
            except AttributeError:
                self.__tick_color = (0, 0, 0)
                return self.__tick_color
        self.__tick_color = c

    def tick_label_color(self, c=None):
        """
        Set the axes tick labels color.

        If called with no input, return the current tick_label_color setting.
        """
        if c is None:
            try:
                return self.__tick_label_color
            except AttributeError:
                self.__tick_label_color = (0, 0, 0)
                return self.__tick_label_color
        self.__tick_label_color = c



    def xmax(self, new=None):
        """
        sage: G = Graphics(); G
        Graphics object consisting of 0 graphics primitives
        sage: G.xmax()
        1
        """
        if new is None:
            return self.__xmax
        self.__xmax = new

    def xmin(self, new=None):
        """
        sage: G = Graphics(); G
        Graphics object consisting of 0 graphics primitives
        sage: G.xmin()
        -1
        """
        if new is None:
            return self.__xmin
        self.__xmin = new

    def ymax(self, new=None):
        """
        sage: G = Graphics(); G
        Graphics object consisting of 0 graphics primitives
        sage: G.ymax()
        1
        """
        if new is None:
            return self.__ymax
        self.__ymax = new

    def ymin(self, new=None):
        """
        sage: G = Graphics(); G
        Graphics object consisting of 0 graphics primitives
        sage: G.ymin()
        -1
        """
        if new is None:
            return self.__ymin
        self.__ymin = new

    def _repr_(self):
        pr, i = '', 0
        for x in self:
            pr += '\n\t%s -- %s'%(i, x)
            i += 1
        s = "Graphics object consisting of %s graphics primitives"%(len(self))
        if len(self) == 1:
            s = s[:-1]
        return s

    def __getitem__(self, i):
        """
        Returns the ith graphics primitive object:

        EXAMPLE:
            sage: G = circle((1,1),2) + circle((2,2),5); G
            Graphics object consisting of 2 graphics primitives
            sage: G[1]
            Circle defined by (2.0,2.0) with r=5.0
        """
        return self.__objects[int(i)]

    def __len__(self):
        """
        If G is of type Graphics, then len(G)
        gives the number of distinct graphics
        primitives making up that object.

        EXAMPLES:

            sage: G = circle((1,1),1) + circle((1,2),1) + circle((1,2),5); G
            Graphics object consisting of 3 graphics primitives
            sage: len(G)
            3
        """
        return len(self.__objects)

    def __delitem__(self, i):
        """
        If G is of type Graphics, then del(G[i])
        removes the ith distinct graphic
        primitive making up that object.

        EXAMPLES:
            sage: G = circle((1,1),1) + circle((1,2),1) + circle((1,2),5); G
            Graphics object consisting of 3 graphics primitives
            sage: len(G)
            3
            sage: del(G[2])
            sage: G
            Graphics object consisting of 2 graphics primitives
            sage: len(G)
            2
        """
        del self.__objects[int(i)]

    def __setitem__(self, i, x):
        """
        You can replace a GraphicPrimitive (point, line, circle, etc...)
        in a Graphics object G with any other GraphicPrimitive

        EXAMPLES:
            sage: G = circle((1,1),1) + circle((1,2),1) + circle((1,2),5); G
            Graphics object consisting of 3 graphics primitives

            sage: p = polygon([[1,3],[2,-2],[1,1],[1,3]]);p
            Graphics object consisting of 1 graphics primitive

            sage: G[1] = p[0]; G.save()

        """
        if not isinstance(x, GraphicPrimitive):
            raise TypeError, "x must be a GraphicPrimitive"
        self.__objects[int(i)] = x

    def __radd__(self, other):
        if isinstance(other, int) and other == 0:
            return self
        raise TypeError

    def __add__(self, other):
        """
        If you have any Graphics object G1, you can
        always add any other amount of Graphics objects G2,G3,...
        to form a new Graphics object:
        G4 = G1 + G2 + G3

        EXAMPLES:
            sage: h1 = lambda x : abs(sqrt(x^3  - 1))
            sage: h2 = lambda x : -abs(sqrt(x^3  - 1))
            sage: g1 = plot(h1, 1, 5)
            sage: g2 = plot(h2, 1, 5)
            sage: h = g1 + g2
            sage: h.save()
        """
        if isinstance(other, int) and other == 0:
            return self
        if not isinstance(other, Graphics):
            raise TypeError, "other (=%s) must be a Graphics objects"%other
        g = Graphics()
        g.__xmin = min(self.__xmin, other.__xmin)
        g.__xmax = max(self.__xmax, other.__xmax)
        g.__ymin = min(self.__ymin, other.__ymin)
        g.__ymax = max(self.__ymax, other.__ymax)
        g.__objects = self.__objects + other.__objects
        return g

    def append(self, primitive):
        """
        Append an arbitrary GraphicPrimitive to a Graphics object. Low level- only
        appends the primitive to the objects list, that's it.
        """
        if not isinstance(primitive, GraphicPrimitive):
            raise TypeError, "primitive (=%s) must be a GraphicPrimitive"%primitive
        self.__objects.append(primitive)

    def _arrow(self, xmin, ymin, xmax, ymax, options):
        self.__objects.append(GraphicPrimitive_Arrow(xmin, ymin, xmax, ymax, options))
        self._extend_axes(xmin, xmax, ymin, ymax)

    def _bar_chart(self, ind, datalist, xrange, yrange, options):
        self.__objects.append(GraphicPrimitive_BarChart(ind, datalist, options))
        self._extend_axes(xrange[0], xrange[1], yrange[0], yrange[1])

    def _circle(self, x, y, r, options):
        self.__objects.append(GraphicPrimitive_Circle(x, y, r, options))
        self._extend_axes(x+r, x-r, y+r, y-r)

    def _contour_plot(self, xy_data_array, xrange, yrange, options):
        self.__xmin = xrange[0]
        self.__xmax = xrange[1]
        self.__ymin = yrange[0]
        self.__ymax = yrange[1]
        self.__objects.append(GraphicPrimitive_ContourPlot(xy_data_array, xrange, yrange, options))

    def _disk(self, point, r, angle, options):
        xmin = point[0] - 2*r
        xmax = point[0] + 2*r
        ymin = point[1] - 2*r
        ymax = point[1] + 2*r
        self.__objects.append(GraphicPrimitive_Disk(point, r, angle, options))
        self._extend_axes(xmin, xmax, ymin, ymax)

    def _line(self, xdata, ydata, options):
        self.__objects.append(GraphicPrimitive_Line(xdata, ydata, options))
        try:
            self._extend_axes(min(xdata), max(xdata), min(ydata), max(ydata))
        except ValueError:
            pass

    def _matrix_plot(self, xy_data_array, xrange, yrange, options):
        self.__xmin = xrange[0]
        self.__xmax = xrange[1]
        self.__ymin = yrange[0]
        self.__ymax = yrange[1]
        self.__objects.append(GraphicPrimitive_MatrixPlot(xy_data_array, xrange, yrange, options))
        #self._extend_axes(xrange[0], xrange[1], yrange[0], yrange[1])

    def _plot_field(self, xpos_array, ypos_array, xvec_array, yvec_array, xrange, yrange, options):
        self.__xmin = xrange[0]
        self.__xmax = xrange[1]
        self.__ymin = yrange[0]
        self.__ymax = yrange[1]
        self.__objects.append(GraphicPrimitive_PlotField(xpos_array, ypos_array, xvec_array, yvec_array, options))

    def _point(self, xdata, ydata, options):
        self.__objects.append(GraphicPrimitive_Point(xdata, ydata, options))
        try:
            self._extend_axes(min(xdata), max(xdata), min(ydata), max(ydata))
        except ValueError:
            pass

    def _polygon(self, xdata, ydata, options):
        self.__objects.append(GraphicPrimitive_Polygon(xdata, ydata, options))
        try:
            self._extend_axes(min(xdata), max(xdata), min(ydata), max(ydata))
        except ValueError:
            pass

    def _text(self, string, point, options):
        self.__objects.append(GraphicPrimitive_Text(string, point, options))
        xpad = 0.2*abs(point[0])
        ypad = 0.2*abs(point[1])
        self._extend_axes(point[0] - xpad, point[0] + xpad, point[1] - ypad, point[1] + ypad)

    def _extend_x_axis(self, x):
        xmin = self.__xmin
        xmax = self.__xmax
        if xmin is None or x < xmin:
            self.__xmin = x
        elif xmax is None or x > xmax:
            self.__xmax = x

    def _extend_y_axis(self, y):
        ymin = self.__ymin
        ymax = self.__ymax
        if ymin is None or y < ymin:
            self.__ymin = y
        elif ymax is None or y > ymax:
            self.__ymax = y

    def _extend_axes(self, xmin, xmax, ymin, ymax):
        self._extend_x_axis(xmin)
        self._extend_x_axis(xmax)
        self._extend_y_axis(ymin)
        self._extend_y_axis(ymax)

    def _plot_(self, **args):
        return self

    def show(self, xmin=None, xmax=None, ymin=None, ymax=None,
             figsize=DEFAULT_FIGSIZE, filename=None,
             dpi=DEFAULT_DPI, axes=None, axes_label=None,frame=False,
             fontsize=None,
             **args):
        """
        Show this graphics image with the default image viewer.

        EXAMPLES:
            sage: c = circle((1,1), 1, rgbcolor=(1,0,0))
            sage.: c.show(xmin=-1, xmax=3, ymin=-1, ymax=3)

        To correct the apect ratio of certain graphics, it is necessary
        to show with a 'figsize' of square dimensions.

            sage.: c.show(figsize=[5,5], xmin=-1, xmax=3, ymin=-1, ymax=3)

        You can either turn off the drawing of the axes:

            sage.: show(plot(sin,-4,4), axes=False)

        Or you can turn on the drawing of a frame around the plots:

            sage.: show(plot(sin,-4,4), frame=True)

        """
        if EMBEDDED_MODE:
            self.save(filename, xmin, xmax, ymin, ymax, figsize,
                    dpi=dpi, axes=axes, axes_label=axes_label,frame=frame)
            return
        if filename is None:
            filename = sage.misc.misc.tmp_filename() + '.png'
        self.save(filename, xmin, xmax, ymin, ymax, figsize, dpi=dpi, axes=axes,frame=frame, fontsize=fontsize)
        os.system('%s %s 2>/dev/null 1>/dev/null &'%(sage.misc.viewer.browser(), filename))

    def _prepare_axes(self, xmin, xmax, ymin, ymax):
        if self.__xmin is None:
            self.__xmin, self.__xmax, self.__ymin, self.__ymax = 0, 0, 0, 0

        if xmin is None:
            xmin = self.__xmin
        if xmax is None:
            xmax = self.__xmax
        if ymin is None:
            ymin = self.__ymin
        if ymax is None:
            ymax = self.__ymax

        if xmax < xmin:
            xmax, xmin = xmin, xmax
        elif xmax == xmin:
            x = xmax
            if x == 0:
                x = 1
            xmax = 2*x
            xmin = 0

        if ymax < ymin:
            ymax, ymin = ymin, ymax
        elif ymax == ymin:
            y = ymax
            if y == 0:
                y = 1
            ymax = 2*y
            ymin = 0

        xmin -= 0.1*(xmax-xmin)
        xmax += 0.1*(xmax-xmin)
        ymin -= 0.1*(ymax-ymin)
        ymax += 0.1*(ymax-ymin)

        return xmin,xmax,ymin,ymax

    def save(self, filename=None, xmin=None, xmax=None, ymin=None, ymax=None,
             figsize=DEFAULT_FIGSIZE, figure=None, sub=None, savenow=True,
             dpi=DEFAULT_DPI, axes=None, axes_label=None, fontsize=None,
             frame=False, verify=True):
        """
        Save the graphics to an image file of type: PNG, PS, EPS, SVG, SOBJ,
        depending on the file extension you give the filename.
            Extension types can be: '.png', '.ps', '.eps', '.svg',
            and '.sobj' (for a SAGE object you can load later).

        EXAMPLES:
            sage: c = circle((1,1),1,rgbcolor=(1,0,0))
            sage: c.save('sage.png', xmin=-1,xmax=3,ymin=-1,ymax=3)

            To correct the apect ratio of certain graphics, it is necessary
            to show with a 'figsize' of square dimensions.

            sage: c.save('sage2.png',figsize=[5,5],xmin=-1,xmax=3,ymin=-1,ymax=3)
        """
        global do_verify
        do_verify = verify

        if axes is None:
            axes = self.__show_axes

        from matplotlib.figure import Figure
        if filename is None:
            i = 0
            while os.path.exists('sage%s.png'%i):
                i += 1
            filename = 'sage%s.png'%i

        try:
            ext = os.path.splitext(filename)[1].lower()
        except IndexError:
            raise ValueError, "file extension must be either 'png', 'eps', 'svg' or 'sobj'"

        if ext == '' or ext == '.sobj':
            SageObject.save(self, filename)
            return

        self.fontsize(fontsize)

        if figure is None:
            figure = Figure(figsize)

        #The line below takes away the excessive whitespace around
        #images.  ('figsize' and  'dpi' still work as expected):
        figure.subplots_adjust(left=0.04, bottom=0.04, right=0.96, top=0.96)

        #the incoming subplot instance
        subplot = sub
        if not subplot:
            subplot = figure.add_subplot(111)

        #take away the matplotlib axes:
        subplot.xaxis.set_visible(False)
        subplot.yaxis.set_visible(False)
        subplot.set_frame_on(False)

        ##################################################
        # The below is a work in progress ... trying to
        # make adding axes general and convient.
        # possibly more work needs to be done in factoring
        # this all out into several general functions
        # but for now it will stay here until it is decided
        # what is the best way to do this -Alex
        ###################################################

        #add all the primitives to the subplot
        #check if there are any ContourPlot instances
        #in self._objects, and if so change the axes
        #to be frame axes instead of centered axes
        contour = False
        plotfield = False
        matrixplot = False
        for g in self.__objects:
            if isinstance(g, GraphicPrimitive_ContourPlot):
                contour = True
            if isinstance(g, GraphicPrimitive_PlotField):
                plotfield = True
            if isinstance(g, GraphicPrimitive_MatrixPlot):
                matrixplot = True
            g._render_on_subplot(subplot)

        #adjust the xy limits and draw the axes:
        if axes is None:
            axes = self.__show_axes

        self.axes_label(l=axes_label)
        #construct an Axes instance, see 'axes.py' for relevant code
        sage_axes = Axes(color=self.__axes_color, fontsize=self.__fontsize, axes_label=self.__axes_label,
                         axes_label_color=self.__axes_label_color, tick_color=self.__tick_color,
                         tick_label_color=self.__tick_label_color, linewidth=self.__axes_width)

        #adjust the xy limits and draw the axes:
        if not (contour or plotfield or matrixplot): #the plot is a 'regular' plot
            if frame: #add the frame axes
                xmin,xmax,ymin,ymax = self._prepare_axes(xmin, xmax, ymin, ymax)
                axmin, axmax = xmin - 0.04*abs(xmax - xmin), xmax + 0.04*abs(xmax - xmin)
                aymin, aymax = ymin - 0.04*abs(ymax - ymin), ymax + 0.04*abs(ymax - ymin)
                subplot.set_xlim([axmin, axmax])
                subplot.set_ylim([aymin, aymax])
                #add a frame to the plot and possibly 'axes_with_no_ticks'
                sage_axes.add_xy_frame_axes(subplot, xmin, xmax, ymin, ymax,
                                        axes_with_no_ticks=axes, axes_label=axes_label)
            elif not frame and axes: #regular plot with regular axes
                xmin,xmax,ymin,ymax = self._prepare_axes(xmin, xmax, ymin, ymax)
                subplot.set_xlim(xmin, xmax)
                subplot.set_ylim(ymin, ymax)
                sage_axes.add_xy_axes(subplot, xmin, xmax, ymin, ymax, axes_label=axes_label)
            else: #regular plot with no axes
                xmin,xmax,ymin,ymax = self._prepare_axes(xmin, xmax, ymin, ymax)
                subplot.set_xlim(xmin, xmax)
                subplot.set_ylim(ymin, ymax)
        elif (contour or plotfield): #contour or field plot in self.__objects, so adjust axes accordingly
            xmin, xmax = self.__xmin, self.__xmax
            ymin, ymax = self.__ymin, self.__ymax
            subplot.set_xlim([xmin - 0.05*abs(xmax - xmin), xmax + 0.05*abs(xmax - xmin)])
            subplot.set_ylim([ymin - 0.05*abs(ymax - ymin), ymax + 0.05*abs(ymax - ymin)])
            if axes: #axes=True unless user specifies axes=False
                sage_axes.add_xy_frame_axes(subplot, xmin, xmax, ymin, ymax, axes_label=axes_label)
        else: #we have a 'matrix_plot' in self.__objects, so adjust axes accordingly
            xmin, xmax = self.__xmin, self.__xmax
            ymin, ymax = self.__ymin, self.__ymax
            subplot.set_xlim([xmin - 0.05*abs(xmax - xmin), xmax + 0.05*abs(xmax - xmin)])
            subplot.set_ylim([ymin - 0.05*abs(ymax - ymin), ymax + 0.05*abs(ymax - ymin)])
            if axes: #axes=True unless user specifies axes=False
                sage_axes.add_xy_matrix_frame_axes(subplot, xmin, xmax, ymin, ymax)

        # You can output in PNG, PS, EPS, PDF, or SVG format, depending on the file extension.
        # matplotlib looks at the file extension to see what the renderer should be.
        # The default is FigureCanvasAgg for png's because this is by far the most
        # common type of files rendered, like in the Notebook for example.
        # if the file extension is not '.png', then matplotlib will handle it.
        if savenow:
            from matplotlib.backends.backend_agg import FigureCanvasAgg
            canvas = FigureCanvasAgg(figure)
            if ext in ['.eps', '.ps', '.pdf']:
                if dpi is None:
                    dpi = 72
            elif ext == '.svg':
                if dpi is None:
                    dpi = 80
            elif ext == '.png':
                if dpi is None:
                    dpi = 100
            else:
                raise ValueError, "file extension must be either 'png', 'ps, 'eps', 'pdf, 'svg' or 'sobj'"
            canvas.print_figure(filename, dpi=dpi)

################## Graphics Primitives ################

class GraphicPrimitive(SageObject):
    def __init__(self, options):
        self.__options = options

    def _allowed_options(self):
        return {}


    def options(self):
        O = dict(self.__options)
        global do_verify
        if do_verify:
            A = self._allowed_options()
            t = False
            K = A.keys() + ['xmin', 'xmax', 'ymin', 'ymax', 'axes']
            for k in O.keys():
                if not k in K:
                    do_verify = False
                    sage.misc.misc.verbose("WARNING: Ignoring option '%s'=%s"%(k,O[k]), level=0)
                    t = True
            if t:
                s = "\nThe allowed options for %s are:\n"%self
                K.sort()
                for k in K:
                    if A.has_key(k):
                        s += "    %-15s%-60s\n"%(k,A[k])
                sage.misc.misc.verbose(s, level=0)


        if 'hue' in O:
            t = O['hue']
            if not isinstance(t, (tuple,list)):
                t = [t,1,1]
            O['rgbcolor'] = hue(*t)
            del O['hue']
        return O

    def _repr_(self):
        return "Graphics primitive"


class GraphicPrimitive_Arrow(GraphicPrimitive):
    """
    Primitive class that initializes the
    arrow graphics type
    """
    def __init__(self, xmin, ymin, xmax, ymax, options):
        self.xmin = xmin
        self.xmax = xmax
        self.ymin = ymin
        self.ymax = ymax
        GraphicPrimitive.__init__(self, options)

    def _allowed_options(self):
        return {'width':'How wide the entire arrow is.',
                'rgbcolor':'The color as an rgb tuple.',
                'hue':'The color given as a hue.'}

    def _repr_(self):
        return "Arrow from (%s,%s) to (%s,%s) "%(self.xmin, self.ymin, self.xmax, self.ymax)

    def _render_on_subplot(self, subplot):
        options = self.options()
        width = float(options['width'])
        import matplotlib.patches as patches
        p = patches.FancyArrow(float(self.xmin), float(self.ymin), float(self.xmax), float(self.ymax),
                         width=width, length_includes_head=True)
        c = to_mpl_color(options['rgbcolor'])
        p.set_edgecolor(c)
        p.set_facecolor(c)
        subplot.add_patch(p)

#TODO: make bar_chart more general
class GraphicPrimitive_BarChart(GraphicPrimitive):
    """
    Primitive class that initializes the bar chart graphics primitive.
    """
    def __init__(self, ind, datalist, options):
        self.datalist = datalist
        self.ind = ind
        GraphicPrimitive.__init__(self, options)

    def _allowed_options(self):
        return {'rgbcolor':'The color as an rgb tuple.',
                'hue':'The color given as a hue.',
                'width':'The width of the bars'}

    def _repr_(self):
        return "BarChart defined by a %s datalist "%(len(self.datalist))

    def _render_on_subplot(self, subplot):
        options = self.options()
        color = options['rgbcolor']
        width = float(options['width'])
        subplot.bar(self.ind, self.datalist, color=color, width=width)


class GraphicPrimitive_Line(GraphicPrimitive):
    """
    Primitive class that initializes the line graphics type.
    """
    def __init__(self, xdata, ydata, options):
        self.xdata = xdata
        self.ydata = ydata
        GraphicPrimitive.__init__(self, options)

    def _allowed_options(self):
        return {'alpha':'How transparent the line is.',
                'thickness':'How thick the line is.',
                'rgbcolor':'The color as an rgb tuple.',
                'hue':'The color given as a hue.',
                'linestyle':"The style of the line, which is one of '--' (dashed), '-.' (dash dot), '-' (solid), 'steps', ':' (dotted).",
                'marker':"'0' (tickleft), '1' (tickright), '2' (tickup), '3' (tickdown), '' (nothing), ' ' (nothing), '+' (plus), ',' (pixel), '.' (point), '1' (tri_down), '3' (tri_left), '2' (tri_up), '4' (tri_right), '<' (triangle_left), '>' (triangle_right), 'None' (nothing), 'D' (diamond), 'H' (hexagon2), '_' (hline), '^' (triangle_up), 'd' (thin_diamond), 'h' (hexagon1), 'o' (circle), 'p' (pentagon), 's' (square), 'v' (triangle_down), 'x' (x), '|' (vline)",
                'markersize':'the size of the marker in points',
                'markeredgecolor':'the markerfacecolor can be any color arg',
                'markeredgewidth':'the size of the markter edge in points'
                }

    def _repr_(self):
        return "Line defined by %s points"%len(self)

    def __getitem__(self, i):
        return self.xdata[int(i)], self.ydata[int(i)]

    def __setitem__(self, i, point):
        i = int(i)
        self.xdata[i] = float(point[0])
        self.ydata[i] = float(point[1])

    def __len__(self):
        return len(self.xdata)

    def _render_on_subplot(self, subplot):
        import matplotlib.patches as patches
        options = dict(self.options())
        del options['alpha']
        del options['thickness']
        del options['rgbcolor']
        p = patches.Line2D(self.xdata, self.ydata, **options)
        options = self.options()
        a = float(options['alpha'])
        p.set_alpha(a)
        p.set_linewidth(float(options['thickness']))
        p.set_color(to_mpl_color(options['rgbcolor']))
        subplot.add_line(p)

class GraphicPrimitive_Circle(GraphicPrimitive):
    """
    Primitive class that initializes the
    circle graphics type
    """
    def __init__(self, x, y, r, options):
        self.x = x
        self.y = y
        self.r = r
        GraphicPrimitive.__init__(self, options)

    def _allowed_options(self):
        return {'alpha':'How transparent the line is.',
                'fill': 'Whether or not to fill the polygon.',
                'thickness':'How thick the border of the polygon is.',
                'rgbcolor':'The color as an rgb tuple.',
                'hue':'The color given as a hue.'}

    def _repr_(self):
        return "Circle defined by (%s,%s) with r=%s"%(self.x, self.y, self.r)

    def _render_on_subplot(self, subplot):
        import matplotlib.patches as patches
        options = self.options()
        p = patches.Circle((float(self.x), float(self.y)), float(self.r))
        p.set_linewidth(float(options['thickness']))
        p.set_fill(options['fill'])
        a = float(options['alpha'])
        p.set_alpha(a)
        c = to_mpl_color(options['rgbcolor'])
        p.set_edgecolor(c)
        p.set_facecolor(c)
        subplot.add_patch(p)

class GraphicPrimitive_ContourPlot(GraphicPrimitive):
    """
    Primitive class that initializes the
    contour_plot graphics type
    """
    def __init__(self, xy_data_array, xrange, yrange, options):
        self.xrange = xrange
        self.yrange = yrange
        self.xy_data_array = xy_data_array
        self.xy_array_row = len(xy_data_array)
        self.xy_array_col = len(xy_data_array[0])
        GraphicPrimitive.__init__(self, options)

    def _allowed_options(self):
        return {'plot_points':'How many points to use for plotting precision',
                'cmap':"""The colormap, one of (autumn, bone, cool, copper,
                       gray, hot, hsv, jet, pink, prism, spring, summer, winter)""",
                       'fill':'Fill contours or not',
                'contours':'Number of contour levels.'}

    def _repr_(self):
        return "ContourPlot defined by a %s x %s data grid"%(self.xy_array_row, self.xy_array_col)

    def _render_on_subplot(self, subplot):
        options = self.options()
        fill = options['fill']
        cmap = options['cmap']
        contours = options['contours']
        #cm is the matplotlib color map module
        from matplotlib import cm
        try:
            cmap = cm.__dict__[cmap]
        except KeyError:
            from matplotlib.colors import LinearSegmentedColormap as C
            possibilities = ', '.join([str(x) for x in cm.__dict__.keys() if \
                                       isinstance(cm.__dict__[x], C)])
            print "The possible color maps include: %s"%possibilities
            raise RuntimeError, "Color map %s not known"%cmap

        x0,x1 = float(self.xrange[0]), float(self.xrange[1])
        y0,y1 = float(self.yrange[0]), float(self.yrange[1])
        if fill:
            if contours is None:
                subplot.contourf(self.xy_data_array, cmap=cmap, extent=(x0,x1,y0,y1))
            else:
                subplot.contourf(self.xy_data_array, int(contours), cmap=cmap, extent=(x0,x1,y0,y1))
        else:
            if contours is None:
                subplot.contour(self.xy_data_array, cmap=cmap, extent=(x0,x1,y0,y1))
            else:
                subplot.contour(self.xy_data_array, int(contours), cmap=cmap, extent=(x0,x1,y0,y1))


class GraphicPrimitive_MatrixPlot(GraphicPrimitive):
    """
    Primitive class that initializes the
    matrix_plot graphics type
    """
    def __init__(self, xy_data_array, xrange, yrange, options):
        self.xrange = xrange
        self.yrange = yrange
        self.xy_data_array = xy_data_array
        self.xy_array_row = len(xy_data_array)
        self.xy_array_col = len(xy_data_array[0])
        GraphicPrimitive.__init__(self, options)

    def _allowed_options(self):
        return {'cmap':"""The colormap, one of (autumn, bone, cool, copper,
                gray, hot, hsv, jet, pink, prism, spring, summer, winter)"""}

    def _repr_(self):
        return "MatrixPlot defined by a %s x %s data grid"%(self.xy_array_row, self.xy_array_col)

    def _render_on_subplot(self, subplot):
        options = self.options()
        cmap = options['cmap']
        #cm is the matplotlib color map module
        from matplotlib import cm
        try:
            cmap = cm.__dict__[cmap]
        except KeyError:
            from matplotlib.colors import LinearSegmentedColormap as C
            possibilities = ', '.join([str(x) for x in cm.__dict__.keys() if \
                                       isinstance(cm.__dict__[x], C)])
            print "The possible color maps include: %s"%possibilities
            raise RuntimeError, "Color map %s not known"%cmap
        subplot.imshow(self.xy_data_array, cmap=cmap, interpolation='nearest')

# Below is the base class that is used to make 'field plots'.
# Its implementation is motivated by Mathematica's 'PlotField'.
# Currently it is used to make the function 'plot_vector_field'
# TODO: use this to make these functions:
# 'plot_gradient_field' and 'plot_hamiltonian_field'

class GraphicPrimitive_PlotField(GraphicPrimitive):
    """
    Primitive class that initializes the
    plot_field graphics type
    """
    def __init__(self, xpos_array, ypos_array, xvec_array, yvec_array, options):
        self.xpos_array = xpos_array
        self.ypos_array = ypos_array
        self.xvec_array = xvec_array
        self.yvec_array = yvec_array
        GraphicPrimitive.__init__(self, options)

    def _allowed_options(self):
        return {'plot_points':'How many points to use for plotting precision',
                'cmap':"""The colormap, one of (autumn, bone, cool, copper,
                gray, hot, hsv, jet, pink, prism, spring, summer, winter)"""}

    def _repr_(self):
        return "PlotField defined by a %s x %s vector grid"%(len(self.xpos_array), len(self.ypos_array))

    def _render_on_subplot(self, subplot):
        options = self.options()
        cmap = options['cmap']
        #cm is the matplotlib color map module
        from matplotlib import cm
        try:
            cmap = cm.__dict__[cmap]
        except KeyError:
            from matplotlib.colors import LinearSegmentedColormap as C
            possibilities = ', '.join([str(x) for x in cm.__dict__.keys() if \
                                       isinstance(cm.__dict__[x], C)])
            print "The possible color maps include: %s"%possibilities
            raise RuntimeError, "Color map %s not known"%cmap
        subplot.quiver(self.xpos_array, self.ypos_array, self.xvec_array, self.yvec_array)

class GraphicPrimitive_Disk(GraphicPrimitive):
    """
    Primitive class that initializes the
    disk graphics type
    """
    def __init__(self, point, r, angle, options):
        self.x = point[0]
        self.y = point[1]
        self.r = r
        self.rad1 = angle[0]
        self.rad2 = angle[1]
        GraphicPrimitive.__init__(self, options)

    def _allowed_options(self):
        return {'alpha':'How transparent the line is.',
                'fill': 'Whether or not to fill the polygon.',
                'thickness':'How thick the border of the polygon is.',
                'rgbcolor':'The color as an rgb tuple.',
                'hue':'The color given as a hue.'}

    def _repr_(self):
        return "Disk defined by (%s,%s) with r=%s spanning (%s, %s) radians"%(self.x,
        self.y, self.r, self.rad1, self.rad2)

    def _render_on_subplot(self, subplot):
        import matplotlib.patches as patches
        options = self.options()
        deg1 = self.rad1*(360.0/(2.0*pi)) #convert radians to degrees
        deg2 = self.rad2*(360.0/(2.0*pi))
        p = patches.Wedge((float(self.x), float(self.y)), float(self.r), float(deg1),
                            float(deg2))
        p.set_linewidth(float(options['thickness']))
        p.set_fill(options['fill'])
        p.set_alpha(options['alpha'])
        c = to_mpl_color(options['rgbcolor'])
        p.set_edgecolor(c)
        p.set_facecolor(c)
        subplot.add_patch(p)

class GraphicPrimitive_Point(GraphicPrimitive):
    """
    Primitive class that initializes the
    point graphics type

    """
    def __init__(self, xdata, ydata, options):
        self.xdata = xdata
        self.ydata = ydata
        GraphicPrimitive.__init__(self, options)

    def _allowed_options(self):
        return {'alpha':'How transparent the line is.',
                'pointsize': 'How big the point is.',
                'faceted': 'If True color the edge of the point.',
                'rgbcolor':'The color as an rgb tuple.',
                'hue':'The color given as a hue.'}

    def _repr_(self):
        return "Point set defined by %s point(s)"%len(self.xdata)

    def __getitem__(self, i):
        return self.xdata[i], self.ydata[i]

    def _render_on_subplot(self,subplot):
        options = self.options()
        c = to_mpl_color(options['rgbcolor'])
        a = float(options['alpha'])
        s = int(options['pointsize'])
        faceted = options['faceted'] #faceted=True colors the edge of point
        subplot.scatter(self.xdata, self.ydata, s=s, c=c, alpha=a, faceted=faceted)

class GraphicPrimitive_Polygon(GraphicPrimitive):
    """
    Primitive class that initializes the
    polygon graphics type

    """
    def __init__(self, xdata, ydata, options):
        self.xdata = xdata
        self.ydata = ydata
        GraphicPrimitive.__init__(self, options)

    def _repr_(self):
        return "Polygon defined by %s points"%len(self)

    def __getitem__(self, i):
        return self.xdata[i], self.ydata[i]

    def __setitem__(self, i, point):
        i = int(i)
        self.xdata[i] = float(point[0])
        self.ydata[i] = float(point[1])

    def __len__(self):
        return len(self.xdata)

    def _allowed_options(self):
        return {'alpha':'How transparent the line is.',
                'thickness': 'How thick the border line is.',
                'rgbcolor':'The color as an rgb tuple.',
                'hue':'The color given as a hue.'}

    def _render_on_subplot(self, subplot):
        import matplotlib.patches as patches
        options = self.options()
        p = patches.Polygon([(self.xdata[i],self.ydata[i]) for i in xrange(len(self.xdata))])
        p.set_linewidth(float(options['thickness']))
        a = float(options['alpha'])
        p.set_alpha(a)
        c = to_mpl_color(options['rgbcolor'])
        p.set_edgecolor(c)
        p.set_facecolor(c)
        subplot.add_patch(p)

class GraphicPrimitive_Text(GraphicPrimitive):
    """
    Text graphics primitive.
    """
    def __init__(self, string, point, options):
        self.string = string
        self.x = point[0]
        self.y = point[1]
        GraphicPrimitive.__init__(self, options)

    def _repr_(self):
        return "Text %s at the point (%s,%s)"%(self.string, self.x, self.y)

    def _allowed_options(self):
        return {'fontsize': 'How big the text is.',
                'rgbcolor':'The color as an rgb tuple.',
                'hue':'The color given as a hue.',
                'vertical_alignment': 'how to align vertically: top, center, bottom',
                'horizontal_alignment':'how to align horizontally: left, center, right'}

    def _render_on_subplot(self, subplot):
        options = self.options()
        c = options['rgbcolor']
        f = int(options['fontsize'])
        va = options['vertical_alignment']
        ha = options['horizontal_alignment']
        subplot.text(float(self.x), float(self.y), self.string, color=c, fontsize=f,
                        verticalalignment=va,horizontalalignment=ha)

class GraphicPrimitive_NetworkXGraph(GraphicPrimitive):
    """
    Primitive class that initializes the NetworkX graph type.

    INPUT:
        graph -- a NetworkX graph
        pos -- an optional positioning dictionary: for example, the
        spring layout from NetworkX for the 5-cycle is
            {   0: [-0.91679746, 0.88169588,],
                1: [ 0.47294849, 1.125     ,],
                2: [ 1.125     ,-0.12867615,],
                3: [ 0.12743933,-1.125     ,],
                4: [-1.125     ,-0.50118505,]   }
        vertex_labels -- determines whether labels for nodes are plotted
        node_size -- node size
        color_dict -- a dictionary specifying node colors: each key is a color recognized by
                        matplotlib, and each entry is a list of vertices.
        edge_colors -- a dictionary specifying edge colors: each key is a color recognized by
                        matplotlib, and each entry is a list of edges.
        scaling_term -- default is 0.05. if nodes are getting chopped off, increase; if graph
                        is too small, decrease. should be positive, but values much bigger than
                        1/8 won't be useful unless the nodes are huge

    EXAMPLES:
        sage: from sage.plot.plot import GraphicPrimitive_NetworkXGraph
        sage: import networkx
        sage: D = networkx.dodecahedral_graph()
        sage: NGP = GraphicPrimitive_NetworkXGraph(D)
        sage: g = Graphics()
        sage: g.append(NGP)
        sage: g.axes(False)
        sage: g.save('sage.png')

        sage: import networkx
        sage: from sage.plot.plot import GraphicPrimitive_NetworkXGraph
        sage: from math import sin, cos, pi
        sage: P = networkx.petersen_graph()
        sage: d = {'#FF0000':[0,5], '#FF9900':[1,6], '#FFFF00':[2,7], '#00FF00':[3,8], '#0000FF':[4,9]}
        sage: pos_dict = {}
        sage: for i in range(5):
        ...    x = float(cos(pi/2 + ((2*pi)/5)*i))
        ...    y = float(sin(pi/2 + ((2*pi)/5)*i))
        ...    pos_dict[i] = [x,y]
        ...
        sage: for i in range(10)[5:]:
        ...    x = float(0.5*cos(pi/2 + ((2*pi)/5)*i))
        ...    y = float(0.5*sin(pi/2 + ((2*pi)/5)*i))
        ...    pos_dict[i] = [x,y]
        ...
        sage: NGP = GraphicPrimitive_NetworkXGraph(graph=P, color_dict=d, pos=pos_dict)
        sage: g = Graphics()
        sage: g.append(NGP)
        sage: g.axes(False)
        sage: g.save('sage.png')

        sage: from sage.plot.plot import rainbow
        sage: from sage.plot.plot import GraphicPrimitive_NetworkXGraph
        sage: import networkx
        sage: C = graphs.CubeGraph(5)
        sage: pos = C.__get_pos__()
        sage: G = C.networkx_graph()
        sage: R = rainbow(5)
        sage: edge_colors = {}
        sage: for i in range(5):
        ...    edge_colors[R[i]] = []
        sage: for u,v,l in C.edges():
        ...    for i in range(5):
        ...        if u[i] != v[i]:
        ...            edge_colors[R[i]].append((u,v,l))
        sage: NGP = GraphicPrimitive_NetworkXGraph(G, pos=pos, vertex_labels=False, node_size=0, edge_colors=edge_colors)
        sage: G = Graphics()
        sage: G.append(NGP)
        sage: G.range(xmin=-1.1, xmax=2.2, ymin=0, ymax=3.25)
        sage: G.axes(False)
        sage: G.save('sage.png')
    """
    def __init__(self, graph, pos=None, vertex_labels=True, node_size=300, color_dict=None, edge_colors=None, scaling_term=0.05):
        self.__nxg = graph
        self.__node_size = node_size
        self.__vertex_labels = vertex_labels
        self.__color_dict = color_dict
        self.__edge_colors = edge_colors
        if len(self.__nxg) != 0:
            import networkx as NX
            if pos is None:
                self.__pos = NX.drawing.spring_layout(self.__nxg)
            else:
                self.__pos = pos

            nodelist=self.__nxg.nodes()

            xes = [self.__pos[v][0] for v in nodelist]
            ys = [self.__pos[v][1] for v in nodelist]
            xmin = min(xes)
            xmax = max(xes)
            ymin = min(ys)
            ymax = max(ys)
            if xmax == xmin:
                xmax += 1
                xmin -= 1
            if ymax == ymin:
                ymax += 1
                ymin -= 1
            dx = xmax - xmin
            dy = ymax - ymin

            if not pos is None:
                missing = []
                for e in nodelist:
                    if not e in self.__pos:
                        missing.append(e)
                for e in missing:
                    from random import random
                    self.__pos[v] = [xmin + dx*random(),ymin + dy*random()]

            # adjust the plot
            xmin -= scaling_term*dx
            xmax += scaling_term*dx
            ymin -= scaling_term*dy
            ymax += scaling_term*dy

            self._xmin = xmin
            self._xmax = xmax
            self._ymin = ymin
            self._ymax = ymax
        else:
            self.__pos = {}
            self._xmin = -1
            self._xmax = 1
            self._ymin = -1
            self._ymax = 1

    def _render_on_subplot(self, subplot):
        if len(self.__nxg) != 0:
            import networkx as NX
            node_size = float(self.__node_size)
            if self.__color_dict is None:
                NX.draw_networkx_nodes(G=self.__nxg, pos=self.__pos, ax=subplot, node_size=node_size)
            else:
                for i in self.__color_dict:
                    NX.draw_networkx_nodes(G=self.__nxg, nodelist=self.__color_dict[i], node_color=i, pos=self.__pos, ax=subplot, node_size=node_size)
            if self.__edge_colors is None:
                NX.draw_networkx_edges(G=self.__nxg, pos=self.__pos, ax=subplot, node_size=node_size)
            else:
                for i in self.__edge_colors:
                    NX.draw_networkx_edges(G=self.__nxg, pos=self.__pos, edgelist=self.__edge_colors[i], edge_color=i, ax=subplot, node_size=node_size)
            if self.__vertex_labels:
                labels = {}
                for v in self.__nxg:
                    labels[v] = str(v)
                NX.draw_networkx_labels(self.__nxg, self.__pos, labels=labels, ax=subplot)

######################################################################
#                                                                    #
#    Graphics Primitives Factories -- construct GraphicPrimitives    #
#                                                                    #
######################################################################
#
# The current method of writing a new Graphic Primitive
# involves writing a specific Factory for a given
# primitive, for example, 'GraphicPrimitive_circle' for 'circle'.
# This class should inherit from GraphicPrimitiveFactory,
# which should define any general Graphic Primitive attributes.
#
# As of now, the Graphic Primitive Factories, have
# only a __call__ method that deals with setting kwargs
# and coercing data into a correct form to present to
# one of the matplotlib functions.
#

class GraphicPrimitiveFactory:
    def __init__(self):
        # options for this specific graphics primitive.
        self.reset()

    def reset(self):
        # First the default options for all graphics primitives
        self.options = {'alpha':1,'thickness':1,'rgbcolor':(0,0,0)}
        self._reset()

    def _coerce(self, xdata, ydata):
        return to_float_list(xdata), to_float_list(ydata)

class GraphicPrimitiveFactory_arrow(GraphicPrimitiveFactory):
    def __call__(self, minpoint, maxpoint, **kwds):
        options = dict(self.options)
        for k, v in kwds.iteritems():
            options[k] = v
        xmin = float(minpoint[0])
        ymin = float(minpoint[1])
        xmax = float(maxpoint[0]) - xmin
        ymax = float(maxpoint[1]) - ymin
        return self._from_xdata_ydata(xmin, ymin, xmax, ymax, options=options)

#XXX: BarChart is a work in progress, only supports one datalist now.
class GraphicPrimitiveFactory_bar_chart(GraphicPrimitiveFactory):
    def __call__(self, datalist, **kwds):
        options = dict(self.options)
        for k, v in kwds.iteritems():
            options[k] = v
        dl = len(datalist)
        #if dl > 1:
        #    print "WARNING, currently only 1 data set allowed"
        #    datalist = datalist[0]
        if dl == 3:
            datalist = datalist+[0]
        #bardata = []
        #cnt = 1
        #for pnts in datalist:
            #ind = [i+cnt/dl for i in range(len(pnts))]
        ind = range(len(datalist))
        xrange = (0, len(datalist))
        yrange = (min(datalist), max(datalist))
            #bardata.append([ind, pnts, xrange, yrange])
            #cnt += 1
        return self._from_xdata_ydata(ind, datalist, xrange, yrange, options=options)

class GraphicPrimitiveFactory_circle(GraphicPrimitiveFactory):
    def __call__(self, point, radius, **kwds):
        options = dict(self.options)
        for k, v in kwds.iteritems():
            options[k] = v
        return self._from_xdata_ydata((float(point[0]), float(point[1])),
                                       float(radius), options=options)

class GraphicPrimitiveFactory_contour_plot(GraphicPrimitiveFactory):
    def __call__(self, f, xrange, yrange, **kwds):
        options = dict(self.options)
        for k, v in kwds.iteritems():
            options[k] = v
        #should the xy_data_array be made right
        #when contour_plot is called?  Here we go:
        plot_points = int(options['plot_points'])
        xstep = abs(float(xrange[0]) - float(xrange[1]))/plot_points
        ystep = abs(float(yrange[0]) - float(yrange[1]))/plot_points
        xy_data_array = [[float(f(x, y)) for x in \
                          sage.misc.misc.xsrange(xrange[0], xrange[1], xstep)]
                         for y in sage.misc.misc.xsrange(yrange[0], yrange[1], ystep)]
        return self._from_xdata_ydata(xy_data_array, xrange, yrange, options=options)

class GraphicPrimitiveFactory_matrix_plot(GraphicPrimitiveFactory):
    def __call__(self, mat, **kwds):
        from sage.matrix.all import is_Matrix
        from matplotlib.numerix import array #is this needed?
        if not is_Matrix(mat) or (isinstance(mat, (list, tuple)) and isinstance(mat[0], (list, tuple))):
            raise TypeError, "mat must be of type Matrix or a two dimensional array"
        options = dict(self.options)
        for k, v in kwds.iteritems():
            options[k] = v
        if is_Matrix(mat):
            xrange = (0, mat.ncols())
            yrange = (0, mat.nrows())
        else:
            xrange = (0, len(mat[0]))
            yrange = (0, len(mat))
        xy_data_array = [array(r) for r in mat]
        return self._from_xdata_ydata(xy_data_array, xrange, yrange, options=options)


class GraphicPrimitiveFactory_plot_field(GraphicPrimitiveFactory):
    def __call__(self, (f, g), xrange, yrange, **kwds):
        options = dict(self.options)
        for k, v in kwds.iteritems():
            options[k] = v
        #big list loop, again, should this be done here?:
        plot_points = int(options['plot_points'])
        xstep = abs(float(xrange[0]) - float(xrange[1]))/plot_points
        ystep = abs(float(yrange[0]) - float(yrange[1]))/plot_points
        Lpx,Lpy,Lcx,Lcy = [],[],[],[]
        for x in sage.misc.misc.xsrange(xrange[0], xrange[1], xstep):
            for y in sage.misc.misc.xsrange(yrange[0], yrange[1], ystep):
                Lpx.append(float(x))
                Lpy.append(float(y))
                Lcx.append(float(f(x)))
                Lcy.append(float(g(y)))
        return self._from_xdata_ydata(Lpx, Lpy, Lcx, Lcy, xrange, yrange, options=options)

class GraphicPrimitiveFactory_disk(GraphicPrimitiveFactory):
    def __call__(self, point, radius, angle, **kwds):
        options = dict(self.options)
        for k, v in kwds.iteritems():
            options[k] = v
        return self._from_xdata_ydata((float(point[0]), float(point[1])),float(radius),
                    (float(angle[0]), float(angle[1])), options=options)

class GraphicPrimitiveFactory_text(GraphicPrimitiveFactory):
    def __call__(self, string, point, **kwds):
        options = dict(self.options)
        for k, v in kwds.iteritems():
            options[k] = v
        return self._from_xdata_ydata(string, (float(point[0]), float(point[1])), options=options)

class GraphicPrimitiveFactory_points(GraphicPrimitiveFactory):
    def __call__(self, xdata, ydata, **kwds):
        options = dict(self.options)
        for k, v in kwds.iteritems():
            options[k] = v
        return self._from_xdata_ydata(xdata, ydata, options=options)

# WARNING: The below GraphicPrimitiveFactory_from_point_list
# class can potentially be very slow for large point sets.
#
# It exists because it provides the following functionality:
# Allows user to give as input to the function 'point'
# a list of (x,y) values at which to plot points, coloring
# each one a different color if needed.  From this input list we then
# loop through it, first coercing all the values the floats
# and then forming two new list that consist of all then
# x-values in one list and all the y-values in another list.
# This is needed to be done because that is how the input is
# taken in the matplotlib function 'scatter'.

class GraphicPrimitiveFactory_from_point_list(GraphicPrimitiveFactory):
    def __call__(self, points, coerce=True, **kwds):
        try:
            return points._plot_(**kwds)
        except AttributeError:
            pass
        options = dict(self.options)
        for k, v in kwds.iteritems():
            options[k] = v

        done = False
        if not isinstance(points, (list,tuple)) or \
           (isinstance(points,(list,tuple)) and len(points) == 2):
            try:
                xdata = [float(points[0])]
                ydata = [float(points[1])]
                done = True
            except TypeError:
                pass

        if not done:
            if coerce:
                xdata = []
                ydata = []
                for z in points:
                    xdata.append(float(z[0]))
                    ydata.append(float(z[1]))
            else:
                xdata = [z[0] for z in points]
                ydata = [z[1] for z in points]

        return self._from_xdata_ydata(xdata, ydata, True, options=options)


class ArrowFactory(GraphicPrimitiveFactory_arrow):
    """

    An arrow from (xmin, ymin) to (xmax, ymax).

    EXAMPLES:

    A straight, black arrow
       sage: a1 = arrow((1, 1), (3, 3))
       sage: a1.save()

    Make a red arrow:
       sage: a2 = arrow((-1, -1), (2, 3), rgbcolor=(1,0,0))
       sage: a2.save()

    You can change the width of an arrow:
        sage: a3 = arrow((1, 1), (3, 3), width=0.05)
        sage: a3.save()
    """
    def _reset(self):
        self.options={'width':0.02,'rgbcolor':(0, 0, 0)}

    def _repr_(self):
        return "type arrow? for help and examples"

    def _from_xdata_ydata(self, xmin, ymin, xmax, ymax, options):
        g = Graphics()
        g._arrow(xmin, ymin, xmax, ymax, options=options)
        return g

#an unique arrow instance
arrow = ArrowFactory()

class BarChartFactory(GraphicPrimitiveFactory_bar_chart):
    """
    A bar chart of (currently) one list of numerical data.
    Support for more datalists in progress.

    EXAMPLES:
    A bar_chart with blue bars:
        sage: bc1 = bar_chart([1,2,3,4])
        sage: bc1.save()

    A bar_chart with thinner bars:
        sage: bc2 = bar_chart([x^2 for x in range(1,20)], width=0.2)
        sage: bc2.save()

    A bar_chart with negative values and red bars:
        sage: bc3 = bar_chart([-3,5,-6,11], rgbcolor=(1,0,0))
        sage: bc3.save()

    """
    def _reset(self):
        self.options={'width':0.5,'rgbcolor':(0, 0, 1)}

    def _repr_(self):
        return "type bar_chart? for help and examples"

    def _from_xdata_ydata(self, ind, datalist, xrange, yrange, options):
        g = Graphics()
        #TODO: improve below for multiple data sets!
        #cnt = 1
        #for ind, pnts, xrange, yrange in bardata:
            #options={'rgbcolor':hue(cnt/dl),'width':0.5/dl}
        #    g._bar_chart(ind, pnts, xrange, yrange, options=options)
        #    cnt += 1
        #else:
        g._bar_chart(ind, datalist, xrange, yrange, options=options)
        return g

#an unique bar_chart instance
bar_chart = BarChartFactory()


class CircleFactory(GraphicPrimitiveFactory_circle):
    """

    A circle at a point = (x,y) with radius = r
    Type circle.options to see all options

    EXAMPLES:
    sage: c = circle((1,1),1,rgbcolor=(1,0,0))
    sage: c.save()

    To correct the apect ratio of certain graphics, it is necessary
    to show with a 'figsize' of square dimensions.

    sage: c.save(figsize=[5,5],xmin=-1,xmax=3,ymin=-1,ymax=3)

    Here we make an more complicated plot with many circles of different colors

    sage: g = Graphics()
    sage: step=6; ocur=1/5; paths=16;
    sage: for r in range(1,paths+1):
    ...       for x,y in [((r+ocur)*cos(n), (r+ocur)*sin(n)) for n in srange(0, 2*pi+pi/step, pi/step)]:
    ...           g += circle((x,y), ocur, rgbcolor=hue(r/paths))
    ...       rnext = (r+1)^2
    ...       ocur = (rnext-r)-ocur
    ...
    sage: g.save(xmin=-(paths+1)^2, xmax=(paths+1)^2, ymin=-(paths+1)^2, ymax=(paths+1)^2, figsize=[6,6])

    """
    def _reset(self):
        self.options={'alpha':1,'fill':False,'thickness':1,'rgbcolor':(0, 0, 0)}

    def _repr_(self):
        return "type circle? for help and examples"

    def _from_xdata_ydata(self, point, r, options):
        g = Graphics()
        g._circle(float(point[0]), float(point[1]), float(r), options)
        return g


#an unique circle instance
circle = CircleFactory()

class ContourPlotFactory(GraphicPrimitiveFactory_contour_plot):
    r"""

    \code{contour_plot} takes a function of two variables, f(x,y)
    and plots contour lines of the function over the specified
    xrange and yrange as demonstrated below.

      contour_plot(f, (xmin, xmax), (ymin, ymax), ...)

    INPUT:
        f -- a function of two variables
        (xmin, xmax) -- 2-tuple, the range of x values
        (ymin, ymax) -- 2-tuple, the range of y values
    The following inputs must all be passed in as named parameters:
        plot_points  -- integer (default: 25); number of points to plot
                        in each direction of the grid
        fill         -- bool (default: True), whether to color in the area
                        between contour lines
        cmap         -- string (default: 'gray'), the color map to use:
                        autumn, bone, cool, copper, gray, hot, hsv,
                        jet, pink, prism, spring, summer, winter
        contours     -- integer (default: None), the number of contour
                        lines to draw.  If None, determined automatically,
                        and usually about 5.


    EXAMPLES:

    Here we plot a simple funtion of two variables:
        sage: def f(x,y):
        ...       return cos(x^2 + y^2)
        sage: C = contour_plot(f, (-4, 4), (-4, 4))
        sage: C.save('sage.png')


    Here we change the ranges and add some options:
        sage: def h(x,y):
        ...       return (x^2)*cos(x*y)
        sage: C = contour_plot(h, (-10, 5), (-5, 5), fill=False, plot_points=100)
        sage: C.save('sage.png')


    An even more complicated plot.
        sage: def f(x,y):
        ...       return sin(x^2 + y^2)*cos(x)*sin(y)
        sage: C = contour_plot(f, (-4, 4), (-4, 4),plot_points=100)
        sage: C.save('sage.png')
    """
    def _reset(self):
        self.options={'plot_points':25, 'fill':True, 'cmap':'gray', 'contours':None}

    def _repr_(self):
        return "type contour_plot? for help and examples"

    def _from_xdata_ydata(self, xy_data_array, xrange, yrange, options):
        g = Graphics()
        g._contour_plot(xy_data_array, xrange, yrange, options)
        return g

#unique contour_plot instance
contour_plot = ContourPlotFactory()

class LineFactory(GraphicPrimitiveFactory_from_point_list):
    r"""
    Create the line through the given list of points.

    Type line.options for a dictionary of the default options for
    lines.  You can change this to change the defaults for all future
    lines.  Use line.reset() to reset to the default options.

    INPUT:
    \begin{verbatim}
        alpha -- How transparent the line is
        thickness -- How thick the line is
        rgbcolor -- The color as an rgb tuple
        hue -- The color given as a hue
        Any MATLAB/MATPLOTLIB line option may also be passed in.  E.g.,
        linestyle -- The style of the line, which is one of
                  '--' (dashed), '-.' (dash dot), '-' (solid),
                  'steps', ':' (dotted)
        marker  -- "'0' (tickleft), '1' (tickright), '2' (tickup), '3' (tickdown),
                   '' (nothing), ' ' (nothing), '+' (plus), ',' (pixel), '.' (point),
                   '1' (tri_down), '3' (tri_left), '2' (tri_up), '4' (tri_right),
                   '<' (triangle_left), '>' (triangle_right), 'None' (nothing),
                   'D' (diamond), 'H' (hexagon2), '_' (hline), '^' (triangle_up),
                   'd' (thin_diamond), 'h' (hexagon1), 'o' (circle), 'p' (pentagon),
                   's' (square), 'v' (triangle_down), 'x' (x), '|' (vline)"
       markersize -- the size of the marker in points
       markeredgecolor -- the markerfacecolor can be any color arg
       markeredgewidth -- the size of the markter edge in points
    \end{verbatim}


    EXAMPLES:
    A blue conchoid of Nicomedes:

        sage: L = [[1+5*cos(pi/2+pi*i/100), tan(pi/2+pi*i/100)*(1+5*cos(pi/2+pi*i/100))] for i in range(1,100)]
        sage: p = line(L, rgbcolor=(1/4,1/8,3/4))
        sage: p.save()

    A blue hypotrochoid (3 leaves):

        sage: n = 4; h = 3; b = 2
        sage: L = [[n*cos(pi*i/100)+h*cos((n/b)*pi*i/100),n*sin(pi*i/100)-h*sin((n/b)*pi*i/100)] for i in range(200)]
        sage: p = line(L, rgbcolor=(1/4,1/4,3/4))
        sage: p.save()

    A blue hypotrochoid (4 leaves):

        sage: n = 6; h = 5; b = 2
        sage: L = [[n*cos(pi*i/100)+h*cos((n/b)*pi*i/100),n*sin(pi*i/100)-h*sin((n/b)*pi*i/100)] for i in range(200)]
        sage: p = line(L, rgbcolor=(1/4,1/4,3/4))
        sage: p.save()

    A red limacon of Pascal:

        sage: L = [[sin(pi*i/100)+sin(pi*i/50),-(1+cos(pi*i/100)+cos(pi*i/50))] for i in range(-100,101)]
        sage: p = line(L, rgbcolor=(1,1/4,1/2))
        sage: p.save()

    A light green trisectrix of Maclaurin:

        sage: L = [[2*(1-4*cos(-pi/2+pi*i/100)^2),10*tan(-pi/2+pi*i/100)*(1-4*cos(-pi/2+pi*i/100)^2)] for i in range(1,100)]
        sage: p = line(L, rgbcolor=(1/4,1,1/8))
        sage: p.save()

    A green lemniscate of Bernoulli:

        sage: v = [(1/cos(-pi/2+pi*i/100), tan(-pi/2+pi*i/100)) for i in range(201)]
        sage: L = [(a/(a^2+b^2), b/(a^2+b^2)) for a,b in v]
        sage: p = line(L, rgbcolor=(1/4,3/4,1/8))
        sage: p.save()

    A red plot of the Jacobi elliptic function $\text{sn}(x,2)$, $-3<x<3$:

        sage: L = [(i/100.0, maxima.eval('jacobi_sn (%s/100.0,2.0)'%i)) for i in range(-300,300)]
        sage: p = line(L, rgbcolor=(3/4,1/4,1/8))
        sage: p.save()

    A red plot of $J$-Bessel function $J_2(x)$, $0<x<10$:

        sage: L = [(i/10.0, maxima.eval('bessel_j (2,%s/10.0)'%i)) for i in range(100)]
        sage: p = line(L, rgbcolor=(3/4,1/4,5/8))
        sage: p.save()


    A purple plot of the Riemann zeta function $\zeta(1/2 + it)$, $0<t<30$:

        sage: v = [zeta(0.5 + i/10 * I) for i in range(300)]
        sage: L = [(z.real(), z.imag()) for z in v]
        sage: p = line(L, rgbcolor=(3/4,1/2,5/8))
        sage: p.save()

    A purple plot of the Hasse-Weil $L$-function $L(E, 1 + it)$, $-1<t<10$:

        sage: E = EllipticCurve('37a')
        sage: vals = E.Lseries_values_along_line(1-I, 1+10*I, 100) # critical line
        sage: L = [(z[1].real(), z[1].imag()) for z in vals]
        sage: p = line(L, rgbcolor=(3/4,1/2,5/8))
        sage: p.save()

    A red, blue, and green "cool cat":

        sage: ncos = lambda x: -cos(x)
        sage: G = plot(ncos, -2, 2, thickness=5, rgbcolor=(0.5,1,0.5))
        sage: P = polygon([[1,2], [5,6], [5,0]], rgbcolor=(1,0,0))
        sage: Q = polygon([(-x,y) for x,y in P[0]], rgbcolor=(0,0,1))
        sage: H = G + P + Q
        sage: H.save()
    """
    def _reset(self):
        self.options = {'alpha':1,'rgbcolor':(0,0,0),'thickness':1}

    def _repr_(self):
        return "type line? for help and examples."

    def _from_xdata_ydata(self, xdata, ydata, coerce, options):
        if coerce:
            xdata, ydata = self._coerce(xdata, ydata)
        g = Graphics()
        g.append(GraphicPrimitive_Line(xdata, ydata, options))
        try:
            g._extend_axes(min(xdata), max(xdata), min(ydata), max(ydata))
        except ValueError:
            pass
        return g

# unique line instance
line = LineFactory()

class MatrixPlotFactory(GraphicPrimitiveFactory_matrix_plot):
    r"""
    A plot of a given matrix or 2D array.

    Each (ith, jth) matrix element is given a different
    color value depending on its relative size compared
    to the other elements in the matrix.

    The tick marks drawn on the frame axes denote the
    (ith, jth) element of the matrix.

    EXAMPLES:

    A matrix over ZZ colored with different grey levels:

        sage: M1 = Matrix(ZZ,3,4,[[1,3,5,1],[2,4,5,6],[1,3,5,7]])
        sage: MP1 = matrix_plot(M1)
        sage: MP1.save()

    Here we make a random matrix over RR and use cmap='hsv'
    to color the matrix elements different RGB colors:

        sage: n = 22
        sage: L = [n*random() for i in range(n*n)]
        sage: M2 = Matrix(RR, n, n, L)
        sage: MP2 = matrix_plot(M2, cmap='hsv')
        sage: MP2.save()
    """
    def _reset(self):
        self.options={'cmap':'gray'}

    def _repr_(self):
        return "type matrix_plot? for help and examples"

    def _from_xdata_ydata(self, xy_data_array, xrange, yrange, options):
        g = Graphics()
        g._matrix_plot(xy_data_array, xrange, yrange, options)
        return g

#unique matrix_plot instance
matrix_plot = MatrixPlotFactory()


# Below is the base class that is used to make 'plot_vector_field'.
# Its implementation is motivated by Mathematica's 'PlotVectorField'.
# TODO: make class similiar to this one to implement:
# 'plot_gradient_field' and 'plot_hamiltonian_field'
class PlotFieldFactory(GraphicPrimitiveFactory_plot_field):
    r"""

    \code{plot_field} takes two functions of one variable, (f(x), g(y))
    and plots vector arrows of the function over the specified
    xrange and yrange as demonstrated below.
    plot_field((f, g), (xmin, xmax), (ymin, ymax))

    EXAMPLES:

    Plot the vector field of sin and cos:
    sage: vf1 = plot_vector_field((lambda x:sin(x), lambda y:cos(y)), (-3,3), (-3,3))

    """
    def _reset(self):
        self.options={'plot_points':20, 'cmap':'gray'}

    def _repr_(self):
        return "type contour_plot? for help and examples"

    def _from_xdata_ydata(self, xpos_array, ypos_array, xvec_array, yvec_array, xrange, yrange, options):
        g = Graphics()
        g._plot_field(xpos_array, ypos_array, xvec_array, yvec_array, xrange, yrange, options)
        return g

#unique plot_vector_field instance
plot_vector_field = PlotFieldFactory()


class DiskFactory(GraphicPrimitiveFactory_disk):
    """

    A disk at a point = (x,y) with radius = r
    spanning (in radians) angle=(rad1, rad2)
    Type disk.options to see all options

    EXAMPLES:
    Make some dangerous disks:

        sage: bl = disk((0.0,0.0), 1, (pi, 3*pi/2), rgbcolor=(1,1,0))
        sage: tr = disk((0.0,0.0), 1, (0, pi/2), rgbcolor=(1,1,0))
        sage: tl = disk((0.0,0.0), 1, (pi/2, pi), rgbcolor=(0,0,0))
        sage: br = disk((0.0,0.0), 1, (3*pi/2, 2*pi), rgbcolor=(0,0,0))
        sage: P  = tl+tr+bl+br
        sage: P.save(figsize=(4,4),xmin=-2,xmax=2,ymin=-2,ymax=2)

    """
    def _reset(self):
        self.options={'alpha':1,'fill':True,'rgbcolor':(0,0,0),'thickness':0}

    def _repr_(self):
        return "type disk? for help and examples"

    def _from_xdata_ydata(self, point, r, angle, options):
        g = Graphics()
        g._disk(point, r, angle, options)
        return g

#an unique disk instance
disk = DiskFactory()

class PointFactory(GraphicPrimitiveFactory_from_point_list):
    """

    A point of size 'pointsize' defined by point = (x,y)
    Type point.options to see all options. point takes either
    a single tuple of coordinates or a list of tuples.

    EXAMPLES:
        A purple point from a single tuple or coordinates:
        sage: p1 = point((0.5, 0.5), rgbcolor=hue(0.75))
        sage: p1.save()

        Here are some random larger red points, given as a list of tuples
        sage: p2 = point(((0.5, 0.5), (1, 2), (0.5, 0.9), (-1, -1)), rgbcolor=hue(1), pointsize=30)
        sage: p2.save()

    """
    def _reset(self):
        self.options = {'alpha':1,'pointsize':10,'faceted':False,'rgbcolor':(0,0,0)}

    def _repr_(self):
        return "type point? for options help"

    def _from_xdata_ydata(self, xdata, ydata, coerce, options):
        if coerce:
            xdata, ydata = self._coerce(xdata, ydata)
        g = Graphics()
        g.append(GraphicPrimitive_Point(xdata, ydata, options))
        try:
            g._extend_axes(min(xdata), max(xdata), min(ydata), max(ydata))
        except ValueError:
            pass
        return g

# unique point instance
point = PointFactory()


class PolygonFactory(GraphicPrimitiveFactory_from_point_list):
    """
    Type polygon.options for a dictionary of the default
    options for polygons.  You can change this to change
    the defaults for all future polygons.  Use polygon.reset()
    to reset to the default options.

    EXAMPLES:
    We create a purple-ish polygon:
        sage: polygon([[1,2], [5,6], [5,0]], rgbcolor=(1,0,1))
        Graphics object consisting of 1 graphics primitive

    Some modern art -- a random polygon:
        sage: v = [(randrange(-5,5), randrange(-5,5)) for _ in range(10)]
        sage: polygon(v)
        Graphics object consisting of 1 graphics primitive

    A purple hexagon:

        sage: L = [[cos(pi*i/3),sin(pi*i/3)] for i in range(6)]
        sage: p = polygon(L, rgbcolor=(1,0,1))
        sage: p.save()

    A green deltoid:

        sage: L = [[-1+cos(pi*i/100)*(1+cos(pi*i/100)),2*sin(pi*i/100)*(1-cos(pi*i/100))] for i in range(200)]
        sage: p = polygon(L, rgbcolor=(1/8,3/4,1/2))
        sage: p.save()

    A blue hypotrochoid:

        sage: L = [[6*cos(pi*i/100)+5*cos((6/2)*pi*i/100),6*sin(pi*i/100)-5*sin((6/2)*pi*i/100)] for i in range(200)]
        sage: p = polygon(L, rgbcolor=(1/8,1/4,1/2))
        sage: p.save()

    Another one:

        sage: n = 4; h = 5; b = 2
        sage: L = [[n*cos(pi*i/100)+h*cos((n/b)*pi*i/100),n*sin(pi*i/100)-h*sin((n/b)*pi*i/100)] for i in range(200)]
        sage: p = polygon(L, rgbcolor=(1/8,1/4,3/4))
        sage: p.save()

    A purple epicycloid:

        sage: m = 9; b = 1
        sage: L = [[m*cos(pi*i/100)+b*cos((m/b)*pi*i/100),m*sin(pi*i/100)-b*sin((m/b)*pi*i/100)] for i in range(200)]
        sage: p = polygon(L, rgbcolor=(7/8,1/4,3/4))
        sage: p.save()

    A brown astroid:

        sage: L = [[cos(pi*i/100)^3,sin(pi*i/100)^3] for i in range(200)]
        sage: p = polygon(L, rgbcolor=(3/4,1/4,1/4))
        sage: p.save()

    And, my favorite, a greenish blob:

        sage: L = [[cos(pi*i/100)*(1+cos(pi*i/50)), sin(pi*i/100)*(1+sin(pi*i/50))] for i in range(200)]
        sage: p = polygon(L, rgbcolor=(1/8, 3/4, 1/2))
        sage: p.save()

    This one is for my wife:

        sage: L = [[sin(pi*i/100)+sin(pi*i/50),-(1+cos(pi*i/100)+cos(pi*i/50))] for i in range(-100,100)]
        sage: p = polygon(L, rgbcolor=(1,1/4,1/2))
        sage: p.save()

    AUTHORS:
        -- David Joyner (2006-04-14): the long list of examples above.

    """
    def _reset(self):
        self.options={'alpha':1,'rgbcolor':(0,0,0),'thickness':0}

    def _repr_(self):
        return "SAGE polygon; type polygon? for help and examples."

    def _from_xdata_ydata(self, xdata, ydata, coerce, options):
        if coerce:
            xdata, ydata = self._coerce(xdata, ydata)
        g = Graphics()
        g.append(GraphicPrimitive_Polygon(xdata, ydata, options))
        try:
            g._extend_axes(min(xdata), max(xdata), min(ydata), max(ydata))
        except ValueError:
            pass
        return g

# unique polygon instance
polygon = PolygonFactory()

class PlotFactory(GraphicPrimitiveFactory):
    r"""
    Use plot by writing

        plot(X, ...)

    where X is a SAGE object that either is callable and returns
    numbers that can be coerced to floats, or has a _plot_ method
    that returns a GraphicPrimitive object.

    Type plot.options for a dictionary of the default
    options for plots.  You can change this to change
    the defaults for all future plots.  Use plot.reset()
    to reset to the default options.

    PLOT OPTIONS:
    The plot options are

        plot_points -- the number of points to initially plot before
                       doing adaptive refinement
        plot_division -- the maximum number points including those
                       computed during adaptive refinement
        max_bend      -- parameter that affects adaptive refinement

        xmin -- starting x value
        xmax -- ending x value

    APPEARANCE OPTIONS:
    The following options affect the appearance of the line through the points
    on the graph of X (these are the same as for the line function):

    INPUT:
    \begin{verbatim}
        alpha -- How transparent the line is
        thickness -- How thick the line is
        rgbcolor -- The color as an rgb tuple
        hue -- The color given as a hue
        Any MATLAB/MATPLOTLIB line option may also be passed in.  E.g.,
        linestyle -- The style of the line, which is one of
                  '--' (dashed), '-.' (dash dot), '-' (solid),
                  'steps', ':' (dotted)
        marker  -- "'0' (tickleft), '1' (tickright), '2' (tickup), '3' (tickdown),
                   '' (nothing), ' ' (nothing), '+' (plus), ',' (pixel), '.' (point),
                   '1' (tri_down), '3' (tri_left), '2' (tri_up), '4' (tri_right),
                   '<' (triangle_left), '>' (triangle_right), 'None' (nothing),
                   'D' (diamond), 'H' (hexagon2), '_' (hline), '^' (triangle_up),
                   'd' (thin_diamond), 'h' (hexagon1), 'o' (circle), 'p' (pentagon),
                   's' (square), 'v' (triangle_down), 'x' (x), '|' (vline)"
       markersize -- the size of the marker in points
       markeredgecolor -- the markerfacecolor can be any color arg
       markeredgewidth -- the size of the marker edge in points
    \end{verbatim}

    Note that this function does NOT simply sample equally spaced
    points between xmin and xmax.  Instead it computes equally spaced
    points and add small perturbations to them.  This reduces the
    possibility of, e.g., sampling sin only at multiples of $2\pi$,
    which would yield a very misleading graph.

    EXAMPLES:
    We plot the sin function:
        sage: P = plot(sin, 0,10); P
        Graphics object consisting of 1 graphics primitive
        sage: len(P)     # number of graphics primitives
        1
        sage: len(P[0])  # how many points were computed
        201
        sage: P.save()   # render

        sage: P = plot(sin, 0,10, plot_points=10); P
        Graphics object consisting of 1 graphics primitive
        sage: len(P[0])  # random output
        80
        sage: P.save()   # render

    Use \code{show(plot(sin, 0,10))} or \code{plot(sin,0,10).show()}
    to show the corresponding graphics object.

    We draw the graph of an elliptic curve as the union
    of graphs of 2 functions.
        sage: def h1(x): return abs(sqrt(x^3  - 1))
        sage: def h2(x): return -abs(sqrt(x^3  - 1))
        sage: P = plot([h1, h2], 1,4)    # slightly random output because of random sampling
        Graphics object consisting of 2 graphics primitives
        sage: P.save()

    We can also directly plot the elliptic curve:
        sage: E = EllipticCurve([0,-1])
        sage: P = plot(E, 1, 4, rgbcolor=hue(0.6))
        sage: P.save()

    We can change the line style to one of '--' (dashed), '-.' (dash dot),
    '-' (solid), 'steps', ':' (dotted):
        sage: g = plot(sin,0,10, linestyle='-.')
        sage: g.save('sage.png')
    """
    def _reset(self):
        o = self.options
        o['plot_points'] = 200
        o['plot_division'] = 1000 # is this a good value?
        o['max_bend'] = 0.1       # is this good as well?

    def _repr_(self):
        return "plot; type plot? for help and examples."

    def __call__(self, funcs, xmin=None, xmax=None, parametric=False,
                 polar=False, label='',
                 show=None, **kwds):
        if show is None:
            show = SHOW_DEFAULT
        try:
            G = funcs._plot_(xmin=xmin, xmax=xmax, **kwds)
            if show:
                G.show(**kwds)
            return G
        except AttributeError:
            pass
        try:
            G = funcs.plot(xmin=xmin, xmax=xmax, **kwds)
            if show:
                G.show(**kwds)
            return G
        except AttributeError:
            pass

        if xmin is None:
            xmin = -1
        if xmax is None:
            xmax = 1  # defaults
        options = dict(self.options)
        for k, v in kwds.iteritems():
            options[k] = v
        #check to see if funcs is a list of functions that will
        #be all plotted together.
        if isinstance(funcs, (list, tuple)) and not parametric:
            G = Graphics()
            for i in range(0, len(funcs)):
                G += plot(funcs[i], xmin, xmax, polar=polar, **kwds)
            if show:
                G.show(**kwds)
            return G
        #parametric_plot will be a list or tuple of two functions (f,g)
        #and will plotted as (f(x), g(x)) for all x in the given range
        if parametric:
            f,g = funcs
        #or we have only a single function to be plotted:
        else:
            f = funcs
        xmin = float(xmin)
        xmax = float(xmax)
        plot_points = int(options['plot_points'])
        del options['plot_points']
        delta = (xmax - xmin) / plot_points
        data = []
        dd = delta
        for i in xrange(plot_points + 1):
            x = xmin + i*delta
            if i < plot_points:
                x += delta*random.random()
                if x > xmax:
                    x = xmax
            else:
                x = xmax  # guarantee that we get the last point.
            try:
                y = f(x)
                data.append((x, float(y)))
<<<<<<< HEAD
            except (TypeError, ValueError), msg:
                sage.misc.misc.verbose("%s\nUnable to compute f(%s)"%(msg, x),1)
=======
            except (ZeroDivisionError, TypeError, ValueError), msg:
                #raise ValueError, "%s\nUnable to compute f(%s)"%(msg, x)
>>>>>>> 237d9dbd
                pass
        # adaptive refinement
        i, j = 0, 0
        max_bend = float(options['max_bend'])
        del options['max_bend']
        plot_division = int(options['plot_division'])
        del options['plot_division']
        while i < len(data) - 1:
            if abs(data[i+1][1] - data[i][1]) > max_bend:
                x = (data[i+1][0] + data[i][0])/2
                y = float(f(x))
                data.insert(i+1, (x, y))
                j += 1
                if j > plot_division:
                    #is this wrong?
                    break
            else:
                i += 1
        if parametric:
            data = [(fdata, g(x)) for x, fdata in data]
        if polar:
            data = [(y*cos(x), y*sin(x)) for x, y in data]
        G = line(data, coerce=False, **options)

        # Label?
        if label:
            label = '  '+str(label)
            G += text(label, data[-1], horizontal_alignment='left',
                      vertical_alignment='center')

        if show:
            G.show(**kwds)
        return G

# unique plot instance
plot = PlotFactory()


class TextFactory(GraphicPrimitiveFactory_text):
    """
    Text at the point (x,y)
    Type text.options for a dictionary of options.

    text(string, position, options...)

    OPTIONS:
        fontsize -- How big the text is
        rgbcolor -- The color as an rgb tuple
        hue -- The color given as a hue
        vertical_alignment -- how to align vertically: top, center, bottom
        horizontal_alignment -- how to align horizontally: left, center, right

    EXAMPLES:
        Type this to see some text in top right plane:

        sage: t = text("SAGE is really neat!!",(2,12))

        Type this to see the same text in larger font and colored red:

        sage: t = text("SAGE is really neat!!",(2,12),fontsize=20,rgbcolor=(1,0,0))

        You can also center text differently:

        sage: t1 = text("Hello",(1,1), vertical_alignment="top")
        sage: t2 = text("World", (1,0.5), horizontal_alignment="left")

        sage: (t1+t2).save()

    """
    def _reset(self):
        self.options = {'fontsize':10, 'rgbcolor':(0,0,0),
                        'horizontal_alignment':'center',
                        'vertical_alignment':'center'}

    def _repr_(self):
        return "type text? for help and examples"

    def _from_xdata_ydata(self, string, point, options):
        g = Graphics()
        g._text(string, point, options)
        return g

# unique text instance
text = TextFactory()


########## misc functions ###################

def parametric_plot((f,g), tmin, tmax, show=None, **kwargs):
    """
    parametric_plot takes two functions as a list or a tuple and make
    a plot with the first function giving the x coordinates and the
    second function giving the y coordinates.

    INPUT:
        (f,g) -- tuple of functions
        tmin -- start value of t
        tmax -- end value of t
        show -- whether or not to show the plot immediately (default: True)
        other options -- passed to plot.

    EXAMPLE:
        sage: f = lambda t: sin(t)
        sage: g = lambda t: sin(2*t)
        sage: G = parametric_plot((f,g),0,2*pi,rgbcolor=hue(0.6))
        sage: G.save()
    """
    if show is None:
        show = SHOW_DEFAULT
    return plot((f,g), tmin, tmax, parametric=True, show=show, **kwargs)

def polar_plot(funcs, xmin, xmax, show=None, **kwargs):
    """
    polar_plot takes a single function or a list or tuple of functions
    and plots them parametrically in the given range.

    EXAMPLES:
    Here is a blue 8-leaved petal:
        sage: p1 = polar_plot(lambda x:sin(5*x)^2, 0, 2*pi, rgbcolor=hue(0.6))
        sage: p1.save()

    A red figure-8:
        sage: p2 = polar_plot(lambda x:abs(sqrt(1 - sin(x)^2)), 0, 2*pi, rgbcolor=hue(1.0))
        sage: p2.save()

    A green limacon of Pascal:
        sage: p3 = polar_plot(lambda x:2 + 2*cos(x), 0, 2*pi, rgbcolor=hue(0.3))
        sage: p3.save()

    """
    if show is None:
        show = SHOW_DEFAULT
    return plot(funcs, xmin, xmax, polar=True, **kwargs)

def list_plot(data, plotjoined=False, show=None, **kwargs):
    """
    list_plot takes a single list of data, in which case it forms a
    list of tuples (i,di) where i goes from 0 to len(data)-1 and di is
    the ith data value, and puts points at those tuple values.

    list_plot also takes a list of tuples (dxi, dyi) where dxi is the
    ith data representing the x-value, and dyi is the ith y-value if
    plotjoined=True, then a line spanning all the data is drawn
    instead.

    EXAMPLES:
        sage: L = list_plot([i^2 for i in range(5)])
        sage: L.save()

    Here are a bunch of random red points:
        sage: r = [(random(),random()) for _ in range(20)]
        sage: L = list_plot(r,rgbcolor=(1,0,0))
        sage: L.save()

    This gives all the random points joined in a purple line:
        sage: L = list_plot(r, plotjoined=True, rgbcolor=(1,0,1))
        sage: L.save()
    """
    if show is None:
        show = SHOW_DEFAULT
    if not isinstance(data[0], (list, tuple)):
        data = zip(range(len(data)),data)
    if plotjoined:
        P = line(data, **kwargs)
    else:
        P = point(data, **kwargs)
    if show:
        P.show(**kwargs)
    return P

def networkx_plot(graph, pos=None, vertex_labels=True, node_size=300, color_dict=None,
                  edge_colors=None, graph_border=False, scaling_term=0.05):
    """
    Creates a graphics object ready to display a NetworkX graph.

    INPUT:
        graph -- a NetworkX graph
        pos -- an optional positioning dictionary: for example, the
        spring layout from NetworkX for the 5-cycle is
            {   0: [-0.91679746, 0.88169588,],
                1: [ 0.47294849, 1.125     ,],
                2: [ 1.125     ,-0.12867615,],
                3: [ 0.12743933,-1.125     ,],
                4: [-1.125     ,-0.50118505,]   }
        vertex_labels -- determines whether labels for nodes are plotted
        node_size -- node size
        color_dict -- a dictionary specifying node colors: each key is a color recognized by
                        matplotlib, and each entry is a list of vertices.
        edge_colors -- a dictionary specifying edge colors: each key is a color recognized by
                        matplotlib, and each entry is a list of edges.
        scaling_term -- default is 0.05. if nodes are getting chopped off, increase; if graph
                        is too small, decrease. should be positive, but values much bigger than
                        1/8 won't be useful unless the nodes are huge

    EXAMPLES:
        sage: import networkx
        sage: D = networkx.dodecahedral_graph()
        sage: g = networkx_plot(D)
        sage: g.save('sage.png')

        sage: import networkx
        sage: from math import sin, cos, pi
        sage: P = networkx.petersen_graph()
        sage: d = {'#FF0000':[0,5], '#FF9900':[1,6], '#FFFF00':[2,7], '#00FF00':[3,8], '#0000FF':[4,9]}
        sage: pos_dict = {}
        sage: for i in range(5):
        ...    x = float(cos(pi/2 + ((2*pi)/5)*i))
        ...    y = float(sin(pi/2 + ((2*pi)/5)*i))
        ...    pos_dict[i] = [x,y]
        ...
        sage: for i in range(10)[5:]:
        ...    x = float(0.5*cos(pi/2 + ((2*pi)/5)*i))
        ...    y = float(0.5*sin(pi/2 + ((2*pi)/5)*i))
        ...    pos_dict[i] = [x,y]
        ...
        sage: g = networkx_plot(graph=P, color_dict=d, pos=pos_dict)
        sage: g.save('sage.png')

        sage: C = graphs.CubeGraph(5)
        sage: from sage.plot.plot import rainbow
        sage: R = rainbow(5)
        sage: edge_colors = {}
        sage: for i in range(5):
        ...    edge_colors[R[i]] = []
        sage: for u,v,l in C.edges():
        ...    for i in range(5):
        ...        if u[i] != v[i]:
        ...            edge_colors[R[i]].append((u,v,l))
        sage: P = networkx_plot(C._nxg, pos=C.__get_pos__(), edge_colors=edge_colors, vertex_labels=False, node_size=0)
        sage: P.save('sage.png')
    """
    g = Graphics()
    NGP = GraphicPrimitive_NetworkXGraph(graph, pos=pos, vertex_labels=vertex_labels, node_size=node_size, color_dict=color_dict, edge_colors=edge_colors, scaling_term=scaling_term)
    g.append(NGP)
    xmin = NGP._xmin
    xmax = NGP._xmax
    ymin = NGP._ymin
    ymax = NGP._ymax
    g.range(xmin=xmin, xmax=xmax, ymin=ymin, ymax=ymax)
    if graph_border:
        from sage.plot.plot import line
        dx = (xmax - xmin)/10
        dy = (ymax - ymin)/10
        border = (line([( xmin - dx, ymin - dy), ( xmin - dx, ymax + dy ), ( xmax + dx, ymax + dy ), ( xmax + dx, ymin - dy ), ( xmin - dx, ymin - dy )], thickness=1.3))
        border.range(xmin = (xmin - dx), xmax = (xmax + dx), ymin = (ymin - dy), ymax = (ymax + dy))
        g = g + border
    g.axes(False)
    return g

def to_float_list(v):
    return [float(x) for x in v]

def to_mpl_color(c):
    c = list(c)
    for i in range(len(c)):
        s = float(c[i])
        if s != 1:
            s = modf(s)[0]
            if s < 0:
                s += 1
        c[i] = s
    return tuple(c)

def hue(h, s=1, v=1):
    """
      hue(h,s=1,v=1) where 'h' stands for hue,
      's' stands for saturation, 'v' stands for value.
      hue returns a list of rgb intensities (r, g, b)
      All values are in range 0 to 1.

      INPUT:
         h, s, v -- real numbers between 0 and 1.  Note that
                    if any are not in this range they are automatically
                    normalized to be in this range by reducing them
                    modulo 1.
      OUTPUT:
         A valid RGB tuple.

      EXAMPLES:
        sage: hue(0.6)
        (0.0, 0.40000000000000036, 1.0)

      hue is an easy way of getting a broader
      range of colors for graphics

        sage: p = plot(sin, -2, 2, rgbcolor=hue(0.6))
        sage: p.save()

    """
    h = float(h); s = float(s); v = float(v)
    if h != 1:
        h = modf(h)[0]
        if h < 0:
            h += 1
    if s != 1:
        s = modf(s)[0]
        if s < 0:
            s += 1
    if v != 1:
        v = modf(v)[0]
        if v < 0:
            v += 1
    c = hsv_to_rgb(h, s, v)
    return (float(c[0]), float(c[1]), float(c[2]))

class GraphicsArray(SageObject):
    """
    GraphicsArray takes a (m x n) list of lists of graphics
    objects and plots them all on one canvas.
    """
    def __init__(self, array):
        if not isinstance(array, (list, tuple)):
            raise TypeError,"array (=%s) must be a list of lists of Graphics objects"%(array)
        self._glist = []
        self._rows = len(array)
        if self._rows > 0:
            if not isinstance(array[0], (list, tuple)):
                array = [array]
                self._rows = 1
            self._cols = len(array[0])
        else:
            self._cols = 0
        self._dims = self._rows*self._cols
        for row in array: #basically flatten the list
            if not isinstance(row, (list, tuple)) or len(row) != self._cols:
                raise TypeError,"array (=%s) must be a list of lists of Graphics objects"%(array)
            for g in row:
                if not isinstance(g, Graphics):
                    raise TypeError, "every element of array must be a Graphics object"
                self._glist.append(g)
        self._figsize = DEFAULT_FIGSIZE

    def _repr_(self):
        return "Graphics Array of size %s x %s"%(self._rows, self._cols)

    def nrows(self):
        return self._rows

    def ncols(self):
        return self._cols

    def __getitem__(self, i):
        i = int(i)
        return self._glist[i]

    def __setitem__(self, i, g):
        i = int(i)
        self._glist[i] = g

    def __set_figsize__(self, list):
        m = int(list[0])
        n = int(list[1])
        self._figsize = [m,n]

    def __len__(self):
        return len(self._glist)

    def append(self, g):
        self._glist.append(g)

    def _render(self, filename, dpi=None, figsize=DEFAULT_FIGSIZE, axes=None, **args):
        r"""
        \code{render} loops over all graphics objects
        in the array and adds them to the subplot.
        """
        #glist is a list of Graphics objects:
        glist = self._glist
        rows = self._rows
        cols = self._cols
        dims = self._dims
        #make a blank matplotlib Figure:
        from matplotlib.figure import Figure
        figure = Figure(figsize)
        global do_verify
        do_verify = True
        for i,g in zip(range(1, dims+1), glist):
            subplot = figure.add_subplot(rows, cols, i)
            g.save(filename, dpi=dpi, figure=figure, sub=subplot,
                   savenow = (i==dims), verify=do_verify,
                   axes = axes,
                   **args)#only save if i==dims.

    def save(self, filename=None, dpi=DEFAULT_DPI, figsize=DEFAULT_FIGSIZE,
             axes = None, **args):
        """
        save the \code{graphics_array} to
            (for now) a png called 'filename'.
        """
        if (figsize != DEFAULT_FIGSIZE): self.__set_figsize__(figsize)
        self._render(filename, dpi=dpi, figsize=self._figsize, axes = axes, **args)

    def show(self, filename=None, dpi=DEFAULT_DPI, figsize=DEFAULT_FIGSIZE,
             axes = None, **args):
        r"""
        Show this graphics array using the default viewer.
        """
        if (figsize != DEFAULT_FIGSIZE): self.__set_figsize__(figsize)
        if EMBEDDED_MODE:
            self.save(filename, dpi=dpi, figsize=self._figsize, axes = axes, **args)
            return
        if filename is None:
            filename = sage.misc.misc.tmp_filename() + '.png'
        self._render(filename, dpi=dpi, figsize=self._figsize, **args)
        os.system('%s %s 2>/dev/null 1>/dev/null &'%(
                         sage.misc.viewer.browser(), filename))


def reshape(v, n, m):
    G = Graphics()
    G.axes(False)
    if len(v) == 0:
        return [[G]*m]*n

    if not isinstance(v[0], Graphics):
        # a list of lists -- flatten it
        v = sum([list(x) for x in v], [])

    # Now v should be a single list.
    # First, make it have the right length.
    for i in xrange(n*m - len(v)):
        v.append(G)

    # Next, create a list of lists out of it.
    L = []
    k = 0
    for i in range(n):
        w = []
        for j in range(m):
            w.append(v[k])
            k += 1
        L.append(w)

    return L

def graphics_array(array, n=None, m=None):
    r"""
    \code{graphics_array} take a list of lists (or tuples)
    of graphics objects and plots them all on one canvas (single plot).

    INPUT:
         array -- a list of lists or tuples
         n, m -- (optional) integers -- if n and m are given then
                 the input array is flattened and turned into an
                 n x m array, with blank graphics objects padded
                 at the end, if necessary.

    EXAMPLE:
    Make some plots of $\sin$ functions:

        sage: f = lambda x: sin(x)
        sage: g = lambda x: sin(2*x)
        sage: h = lambda x: sin(4*x)
        sage: p1 = plot(f,-2*pi,2*pi,rgbcolor=hue(0.5))
        sage: p2 = plot(g,-2*pi,2*pi,rgbcolor=hue(0.9))
        sage: p3 = parametric_plot((f,g),0,2*pi,rgbcolor=hue(0.6))
        sage: p4 = parametric_plot((f,h),0,2*pi,rgbcolor=hue(1.0))

    Now make a graphics array out of the plots;
    Ten you can type either: \code{ga.show()} or \code{ga.save()}.

        sage: ga = graphics_array(((p1,p2),(p3,p4)))
        sage: ga.save()

    Here we give only one row:
        sage: p1 = plot(sin,-4,4)
        sage: p2 = plot(cos,-4,4)
        sage: g = graphics_array([p1, p2]); g
        Graphics Array of size 1 x 2
        sage: g.save()

    """
    if not n is None:
        # Flatten then reshape input
        n = int(n)
        m = int(m)
        array = reshape(array, n, m)
    return GraphicsArray(array)

def float_to_html(r,g,b):
    """
    This is a function to present tuples of RGB floats as HTML-happy hex
    for matplotlib. This may not seem necessary, but there are some odd
    cases where matplotlib is just plain schizophrenic- for an example, do

    sage.: color_dict = {(1.0, 0.8571428571428571, 0.0): [4, 5, 6], (0.28571428571428559, 0.0, 1.0): [14, 15, 16], (1.0, 0.0, 0.0): [0, 1, 2, 3], (0.0, 0.57142857142857162, 1.0): [12, 13], (1.0, 0.0, 0.85714285714285676): [17, 18, 19], (0.0, 1.0, 0.57142857142857162): [10, 11], (0.28571428571428581, 1.0, 0.0): [7, 8, 9]}
    sage.: graphs.DodecahedralGraph().show(color_dict=color_dict)

    Notice how the colors don't respect the partition at all.....
    """ # TODO: figure out WTF
    from sage.rings.integer import Integer
    from sage.rings.arith import floor
    rr = Integer(floor(r*255)).str(base=16)
    gg = Integer(floor(g*255)).str(base=16)
    bb = Integer(floor(b*255)).str(base=16)
    rr = '0'*(2-len(rr)) + rr
    gg = '0'*(2-len(gg)) + gg
    bb = '0'*(2-len(bb)) + bb
    return '#' + rr\
               + gg\
               + bb

def rainbow(n):
    """
    Given an integer n, returns a list of colors, represented in HTML hex,
    that changes smoothly in hue from one end of the spectrum to the other.
    Written in order to easily represent vertex partitions on graphs.

    AUTHOR: Robert L. Miller

    EXAMPLE:
        sage: from sage.plot.plot import rainbow
        sage: rainbow(7)
        ['#ff0000', '#ffda00', '#48ff00', '#00ff91', '#0091ff', '#4800ff', '#ff00da']
    """
    from sage.rings.arith import floor
    R = []
    for i in range(n):
        r = 6*float(i)/n
        h = floor(r)
        r = float(r - h)
        if h == 0:#RED
            R.append(float_to_html(1.,r,0.))
        elif h == 1:
            R.append(float_to_html(1. - r,1.,0.))
        elif h == 2:#GREEN
            R.append(float_to_html(0.,1.,r))
        elif h == 3:
            R.append(float_to_html(0.,1. - r,1.))
        elif h == 4:#BLUE
            R.append(float_to_html(r,0.,1.))
        elif h == 5:
            R.append(float_to_html(1.,0.,1. - r))
    return R
<|MERGE_RESOLUTION|>--- conflicted
+++ resolved
@@ -2325,13 +2325,8 @@
             try:
                 y = f(x)
                 data.append((x, float(y)))
-<<<<<<< HEAD
-            except (TypeError, ValueError), msg:
+            except (ZeroDivisionError, TypeError, ValueError), msg:
                 sage.misc.misc.verbose("%s\nUnable to compute f(%s)"%(msg, x),1)
-=======
-            except (ZeroDivisionError, TypeError, ValueError), msg:
-                #raise ValueError, "%s\nUnable to compute f(%s)"%(msg, x)
->>>>>>> 237d9dbd
                 pass
         # adaptive refinement
         i, j = 0, 0
