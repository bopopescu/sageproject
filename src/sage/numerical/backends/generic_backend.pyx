r"""
Generic Backend for LP solvers

This class only lists the methods that should be defined by any
interface with a LP Solver. All these methods immediately raise
``NotImplementedError`` exceptions when called, and are obviously
meant to be replaced by the solver-specific method. This file can also
be used as a template to create a new interface : one would only need
to replace the occurences of ``"Nonexistent_LP_solver"`` by the
solver's name, and replace ``GenericBackend`` by
``SolverName(GenericBackend)`` so that the new solver extends this
class.

AUTHORS:

- Nathann Cohen (2010-10): initial implementation
- Risan (2012-02)        : extension for PPL backend
- Ingolfur (2014-06)     : extension for CVXOPT backend

"""

##############################################################################
#       Copyright (C) 2010 Nathann Cohen <nathann.cohen@gmail.com>
#  Distributed under the terms of the GNU General Public License (GPL)
#  The full text of the GPL is available at:
#                  http://www.gnu.org/licenses/
##############################################################################


cdef class GenericBackend:

    cpdef base_ring(self):
        from sage.rings.all import RDF
        return RDF

    cpdef zero(self):
        return self.base_ring()(0)

    cpdef int add_variable(self, lower_bound=None, upper_bound=None, binary=False, continuous=True, integer=False, obj=None, name=None) except -1:
        """
        Add a variable.

        This amounts to adding a new column to the matrix. By default,
        the variable is both positive and real.

        INPUT:

        - ``lower_bound`` - the lower bound of the variable (default: 0)

        - ``upper_bound`` - the upper bound of the variable (default: ``None``)

        - ``binary`` - ``True`` if the variable is binary (default: ``False``).

        - ``continuous`` - ``True`` if the variable is binary (default: ``True``).

        - ``integer`` - ``True`` if the variable is binary (default: ``False``).

        - ``obj`` - (optional) coefficient of this variable in the objective function (default: 0.0)

        - ``name`` - an optional name for the newly added variable (default: ``None``).

        OUTPUT: The index of the newly created variable

        EXAMPLE::

            sage: from sage.numerical.backends.generic_backend import get_solver
            sage: p = get_solver(solver = "Nonexistent_LP_solver")    # optional - Nonexistent_LP_solver
            sage: p.ncols()                                           # optional - Nonexistent_LP_solver
            0
            sage: p.add_variable()                                    # optional - Nonexistent_LP_solver
            0
            sage: p.ncols()                                           # optional - Nonexistent_LP_solver
            1
            sage: p.add_variable(binary=True)                         # optional - Nonexistent_LP_solver
            1
            sage: p.add_variable(lower_bound=-2.0, integer=True)      # optional - Nonexistent_LP_solver
            2
            sage: p.add_variable(continuous=True, integer=True)       # optional - Nonexistent_LP_solver
            Traceback (most recent call last):
            ...
            ValueError: ...
            sage: p.add_variable(name='x',obj=1.0)                    # optional - Nonexistent_LP_solver
            3
            sage: p.col_name(3)                                       # optional - Nonexistent_LP_solver
            'x'
            sage: p.objective_coefficient(3)                          # optional - Nonexistent_LP_solver
            1.0
        """
        raise NotImplementedError()

    cpdef int add_variables(self, int n, lower_bound=None, upper_bound=None, binary=False, continuous=True, integer=False, obj=None, names=None) except -1:
        """
        Add ``n`` variables.

        This amounts to adding new columns to the matrix. By default,
        the variables are both positive and real.

        INPUT:

        - ``n`` - the number of new variables (must be > 0)

        - ``lower_bound`` - the lower bound of the variable (default: 0)

        - ``upper_bound`` - the upper bound of the variable (default: ``None``)

        - ``binary`` - ``True`` if the variable is binary (default: ``False``).

        - ``continuous`` - ``True`` if the variable is binary (default: ``True``).

        - ``integer`` - ``True`` if the variable is binary (default: ``False``).

        - ``obj`` - (optional) coefficient of all variables in the objective function (default: 0.0)

        - ``names`` - optional list of names (default: ``None``)

        OUTPUT: The index of the variable created last.

        EXAMPLE::

            sage: from sage.numerical.backends.generic_backend import get_solver
            sage: p = get_solver(solver = "Nonexistent_LP_solver")    # optional - Nonexistent_LP_solver
            sage: p.ncols()                                           # optional - Nonexistent_LP_solver
            0
            sage: p.add_variables(5)                                  # optional - Nonexistent_LP_solver
            4
            sage: p.ncols()                                           # optional - Nonexistent_LP_solver
            5
            sage: p.add_variables(2, lower_bound=-2.0, integer=True, names=['a','b']) # optional - Nonexistent_LP_solver
            6
        """
        raise NotImplementedError()

    cpdef  set_variable_type(self, int variable, int vtype):
        """
        Set the type of a variable

        INPUT:

        - ``variable`` (integer) -- the variable's id

        - ``vtype`` (integer) :

            *  1  Integer
            *  0  Binary
            *  -1  Continuous

        EXAMPLE::

            sage: from sage.numerical.backends.generic_backend import get_solver
            sage: p = get_solver(solver = "Nonexistent_LP_solver")   # optional - Nonexistent_LP_solver
            sage: p.ncols()                                        # optional - Nonexistent_LP_solver
            0
            sage: p.add_variable()                                  # optional - Nonexistent_LP_solver
            1
            sage: p.set_variable_type(0,1)                          # optional - Nonexistent_LP_solver
            sage: p.is_variable_integer(0)                          # optional - Nonexistent_LP_solver
            True
        """
        raise NotImplementedError()

    cpdef set_sense(self, int sense):
        """
        Set the direction (maximization/minimization).

        INPUT:

        - ``sense`` (integer) :

            * +1 => Maximization
            * -1 => Minimization

        EXAMPLE::

            sage: from sage.numerical.backends.generic_backend import get_solver
            sage: p = get_solver(solver = "Nonexistent_LP_solver")  # optional - Nonexistent_LP_solver
            sage: p.is_maximization()                              # optional - Nonexistent_LP_solver
            True
            sage: p.set_sense(-1)                              # optional - Nonexistent_LP_solver
            sage: p.is_maximization()                              # optional - Nonexistent_LP_solver
            False
        """
        raise NotImplementedError()

    cpdef  objective_coefficient(self, int variable, coeff=None):
        """
        Set or get the coefficient of a variable in the objective
        function

        INPUT:

        - ``variable`` (integer) -- the variable's id

        - ``coeff`` (double) -- its coefficient

        EXAMPLE::

            sage: from sage.numerical.backends.generic_backend import get_solver
            sage: p = get_solver(solver = "Nonexistent_LP_solver")  # optional - Nonexistent_LP_solver
            sage: p.add_variable()                                 # optional - Nonexistent_LP_solver
            1
            sage: p.objective_coefficient(0)                         # optional - Nonexistent_LP_solver
            0.0
            sage: p.objective_coefficient(0,2)                       # optional - Nonexistent_LP_solver
            sage: p.objective_coefficient(0)                         # optional - Nonexistent_LP_solver
            2.0
        """
        raise NotImplementedError()

    cpdef  set_objective(self, list coeff, d = 0.0):
        """
        Set the objective function.

        INPUT:

        - ``coeff`` -- a list of real values, whose ith element is the
          coefficient of the ith variable in the objective function.

        - ``d`` (double) -- the constant term in the linear function (set to `0` by default)

        EXAMPLE::

            sage: from sage.numerical.backends.generic_backend import get_solver
            sage: p = get_solver(solver = "Nonexistent_LP_solver")    # optional - Nonexistent_LP_solver
            sage: p.add_variables(5)                                 # optional - Nonexistent_LP_solver
            5
            sage: p.set_objective([1, 1, 2, 1, 3])                   # optional - Nonexistent_LP_solver
            sage: map(lambda x :p.objective_coefficient(x), range(5))  # optional - Nonexistent_LP_solver
            [1.0, 1.0, 2.0, 1.0, 3.0]

        Constants in the objective function are respected::

            sage: p = MixedIntegerLinearProgram(solver='Nonexistent_LP_solver') # optional - Nonexistent_LP_solver
            sage: x,y = p[0], p[1]                              # optional - Nonexistent_LP_solver
            sage: p.add_constraint(2*x + 3*y, max = 6)          # optional - Nonexistent_LP_solver
            sage: p.add_constraint(3*x + 2*y, max = 6)          # optional - Nonexistent_LP_solver
            sage: p.set_objective(x + y + 7)                    # optional - Nonexistent_LP_solver
            sage: p.set_integer(x); p.set_integer(y)            # optional - Nonexistent_LP_solver
            sage: p.solve()                                     # optional - Nonexistent_LP_solver
            9.0
        """
        raise NotImplementedError()

    cpdef set_verbosity(self, int level):
        """
        Set the log (verbosity) level

        INPUT:

        - ``level`` (integer) -- From 0 (no verbosity) to 3.

        EXAMPLE::

            sage: from sage.numerical.backends.generic_backend import get_solver
            sage: p = get_solver(solver = "Nonexistent_LP_solver")  # optional - Nonexistent_LP_solver
            sage: p.set_verbosity(2)                                # optional - Nonexistent_LP_solver
        """
        raise NotImplementedError()

    cpdef remove_constraint(self, int i):
        r"""
        Remove a constraint.

        INPUT::

        - ``i`` -- index of the constraint to remove.

        EXAMPLE::

            sage: from sage.numerical.backends.generic_backend import get_solver
            sage: p = get_solver(solver = "Nonexistent_LP_solver")  # optional - Nonexistent_LP_solver
            sage: p.add_constraint(p[0] + p[1], max = 10)           # optional - Nonexistent_LP_solver
            sage: p.remove_constraint(0)                            # optional - Nonexistent_LP_solver
        """
        raise NotImplementedError()

    cpdef remove_constraints(self, constraints):
        r"""
        Remove several constraints.

        INPUT:

        - ``constraints`` -- an iterable containing the indices of the rows to remove.

        EXAMPLE::

            sage: from sage.numerical.backends.generic_backend import get_solver
            sage: p = get_solver(solver = "Nonexistent_LP_solver")  # optional - Nonexistent_LP_solver
            sage: p.add_constraint(p[0] + p[1], max = 10)           # optional - Nonexistent_LP_solver
            sage: p.remove_constraints([0])                         # optional - Nonexistent_LP_solver
        """
        if type(constraints) == int: self.remove_constraint(constraints)

        cdef int last = self.nrows() + 1

        for c in sorted(constraints, reverse=True):
            if c != last:
                self.remove_constraint(c)
                last = c

    cpdef add_linear_constraint(self, coefficients, lower_bound, upper_bound, name=None):
        """
        Add a linear constraint.

        INPUT:

        - ``coefficients`` an iterable with ``(c,v)`` pairs where ``c``
          is a variable index (integer) and ``v`` is a value (real
          value).

        - ``lower_bound`` - a lower bound, either a real value or ``None``

        - ``upper_bound`` - an upper bound, either a real value or ``None``

        - ``name`` - an optional name for this row (default: ``None``)

        EXAMPLE::

            sage: from sage.numerical.backends.generic_backend import get_solver
            sage: p = get_solver(solver = "Nonexistent_LP_solver") # optional - Nonexistent_LP_solver
            sage: p.add_variables(5)                               # optional - Nonexistent_LP_solver
            4
            sage: p.add_linear_constraint(zip(range(5), range(5)), 2.0, 2.0) # optional - Nonexistent_LP_solver
            sage: p.row(0)                                         # optional - Nonexistent_LP_solver
            ([4, 3, 2, 1], [4.0, 3.0, 2.0, 1.0])                   # optional - Nonexistent_LP_solver
            sage: p.row_bounds(0)                                  # optional - Nonexistent_LP_solver
            (2.0, 2.0)
            sage: p.add_linear_constraint( zip(range(5), range(5)), 1.0, 1.0, name='foo') # optional - Nonexistent_LP_solver
            sage: p.row_name(-1)                                                          # optional - Nonexistent_LP_solver
            "foo"
        """
        raise NotImplementedError()

    cpdef add_col(self, list indices, list coeffs):
        """
        Add a column.

        INPUT:

        - ``indices`` (list of integers) -- this list constains the
          indices of the constraints in which the variable's
          coefficient is nonzero

        - ``coeffs`` (list of real values) -- associates a coefficient
          to the variable in each of the constraints in which it
          appears. Namely, the ith entry of ``coeffs`` corresponds to
          the coefficient of the variable in the constraint
          represented by the ith entry in ``indices``.

        .. NOTE::

            ``indices`` and ``coeffs`` are expected to be of the same
            length.

        EXAMPLE::

            sage: from sage.numerical.backends.generic_backend import get_solver
            sage: p = get_solver(solver = "Nonexistent_LP_solver")  # optional - Nonexistent_LP_solver
            sage: p.ncols()                                       # optional - Nonexistent_LP_solver
            0
            sage: p.nrows()                                       # optional - Nonexistent_LP_solver
            0
            sage: p.add_linear_constraints(5, 0, None)            # optional - Nonexistent_LP_solver
            sage: p.add_col(range(5), range(5))                   # optional - Nonexistent_LP_solver
            sage: p.nrows()                                       # optional - Nonexistent_LP_solver
            5
        """
        raise NotImplementedError()

    cpdef add_linear_constraints(self, int number, lower_bound, upper_bound, names=None):
        """
        Add constraints.

        INPUT:

        - ``number`` (integer) -- the number of constraints to add.

        - ``lower_bound`` - a lower bound, either a real value or ``None``

        - ``upper_bound`` - an upper bound, either a real value or ``None``

        - ``names`` - an optional list of names (default: ``None``)

        EXAMPLE::

            sage: from sage.numerical.backends.generic_backend import get_solver
            sage: p = get_solver(solver = "Nonexistent_LP_solver")   # optional - Nonexistent_LP_solver
            sage: p.add_variables(5)                                # optional - Nonexistent_LP_solver
            5
            sage: p.add_linear_constraints(5, None, 2)          # optional - Nonexistent_LP_solver
            sage: p.row(4)                                      # optional - Nonexistent_LP_solver
            ([], [])
            sage: p.row_bounds(4)                               # optional - Nonexistent_LP_solver
            (None, 2.0)
        """
        raise NotImplementedError()

    cpdef int solve(self) except -1:
        """
        Solve the problem.

        .. NOTE::

            This method raises ``MIPSolverException`` exceptions when
            the solution can not be computed for any reason (none
            exists, or the LP solver was not able to find it, etc...)

        EXAMPLE::

            sage: from sage.numerical.backends.generic_backend import get_solver
            sage: p = get_solver(solver = "Nonexistent_LP_solver") # optional - Nonexistent_LP_solver
            sage: p.add_linear_constraints(5, 0, None)             # optional - Nonexistent_LP_solver
            sage: p.add_col(range(5), range(5))                    # optional - Nonexistent_LP_solver
            sage: p.solve()                                        # optional - Nonexistent_LP_solver
            0
            sage: p.objective_coefficient(0,1)                 # optional - Nonexistent_LP_solver
            sage: p.solve()                                        # optional - Nonexistent_LP_solver
            Traceback (most recent call last):
            ...
            MIPSolverException: ...
        """
        raise NotImplementedError()

    cpdef get_objective_value(self):
        """
        Return the value of the objective function.

        .. NOTE::

           Behaviour is undefined unless ``solve`` has been called before.

        EXAMPLE::

            sage: from sage.numerical.backends.generic_backend import get_solver
            sage: p = get_solver(solver = "Nonexistent_LP_solver") # optional - Nonexistent_LP_solver
            sage: p.add_variables(2)                               # optional - Nonexistent_LP_solver
            2
            sage: p.add_linear_constraint([(0,1), (1,2)], None, 3) # optional - Nonexistent_LP_solver
            sage: p.set_objective([2, 5])                          # optional - Nonexistent_LP_solver
            sage: p.solve()                                        # optional - Nonexistent_LP_solver
            0
            sage: p.get_objective_value()                          # optional - Nonexistent_LP_solver
            7.5
            sage: p.get_variable_value(0)                          # optional - Nonexistent_LP_solver
            0.0
            sage: p.get_variable_value(1)                          # optional - Nonexistent_LP_solver
            1.5
        """

        raise NotImplementedError()

    cpdef get_variable_value(self, int variable):
        """
        Return the value of a variable given by the solver.

        .. NOTE::

           Behaviour is undefined unless ``solve`` has been called before.

        EXAMPLE::

            sage: from sage.numerical.backends.generic_backend import get_solver
            sage: p = get_solver(solver = "Nonexistent_LP_solver") # optional - Nonexistent_LP_solver
            sage: p.add_variables(2)                              # optional - Nonexistent_LP_solver
            2
            sage: p.add_linear_constraint([(0,1), (1, 2)], None, 3) # optional - Nonexistent_LP_solver
            sage: p.set_objective([2, 5])                         # optional - Nonexistent_LP_solver
            sage: p.solve()                                       # optional - Nonexistent_LP_solver
            0
            sage: p.get_objective_value()                         # optional - Nonexistent_LP_solver
            7.5
            sage: p.get_variable_value(0)                         # optional - Nonexistent_LP_solver
            0.0
            sage: p.get_variable_value(1)                         # optional - Nonexistent_LP_solver
            1.5
        """

        raise NotImplementedError()

    cpdef int ncols(self):
        """
        Return the number of columns/variables.

        EXAMPLE::

            sage: from sage.numerical.backends.generic_backend import get_solver
            sage: p = get_solver(solver = "Nonexistent_LP_solver")  # optional - Nonexistent_LP_solver
            sage: p.ncols()                                       # optional - Nonexistent_LP_solver
            0
            sage: p.add_variables(2)                               # optional - Nonexistent_LP_solver
            2
            sage: p.ncols()                                       # optional - Nonexistent_LP_solver
            2
        """

        raise NotImplementedError()

    cpdef int nrows(self):
        """
        Return the number of rows/constraints.

        EXAMPLE::

            sage: from sage.numerical.backends.generic_backend import get_solver
            sage: p = get_solver(solver = "Nonexistent_LP_solver") # optional - Nonexistent_LP_solver
            sage: p.nrows()                                        # optional - Nonexistent_LP_solver
            0
            sage: p.add_linear_constraints(2, 2.0, None)         # optional - Nonexistent_LP_solver
            sage: p.nrows()                                      # optional - Nonexistent_LP_solver
            2
        """

        raise NotImplementedError()

    cpdef bint is_maximization(self):
        """
        Test whether the problem is a maximization

        EXAMPLE::

            sage: from sage.numerical.backends.generic_backend import get_solver
            sage: p = get_solver(solver = "Nonexistent_LP_solver") # optional - Nonexistent_LP_solver
            sage: p.is_maximization()                             # optional - Nonexistent_LP_solver
            True
            sage: p.set_sense(-1)                             # optional - Nonexistent_LP_solver
            sage: p.is_maximization()                             # optional - Nonexistent_LP_solver
            False
        """
        raise NotImplementedError()

    cpdef problem_name(self, char * name = NULL):
        """
        Return or define the problem's name

        INPUT:

        - ``name`` (``char *``) -- the problem's name. When set to
          ``NULL`` (default), the method returns the problem's name.

        EXAMPLE::

            sage: from sage.numerical.backends.generic_backend import get_solver
            sage: p = get_solver(solver = "Nonexistent_LP_solver")   # optional - Nonexistent_LP_solver
            sage: p.problem_name("There once was a french fry") # optional - Nonexistent_LP_solver
            sage: print p.get_problem_name()                        # optional - Nonexistent_LP_solver
            There once was a french fry
        """

        raise NotImplementedError()

    cpdef write_lp(self, char * name):
        """
        Write the problem to a .lp file

        INPUT:

        - ``filename`` (string)

        EXAMPLE::

            sage: from sage.numerical.backends.generic_backend import get_solver
            sage: p = get_solver(solver = "Nonexistent_LP_solver")  # optional - Nonexistent_LP_solver
            sage: p.add_variables(2)                               # optional - Nonexistent_LP_solver
            2
            sage: p.add_linear_constraint([(0, 1], (1, 2)], None, 3) # optional - Nonexistent_LP_solver
            sage: p.set_objective([2, 5])                          # optional - Nonexistent_LP_solver
            sage: p.write_lp(os.path.join(SAGE_TMP, "lp_problem.lp"))            # optional - Nonexistent_LP_solver
        """
        raise NotImplementedError()

    cpdef write_mps(self, char * name, int modern):
        """
        Write the problem to a .mps file

        INPUT:

        - ``filename`` (string)

        EXAMPLE::

            sage: from sage.numerical.backends.generic_backend import get_solver
            sage: p = get_solver(solver = "Nonexistent_LP_solver")  # optional - Nonexistent_LP_solver
            sage: p.add_variables(2)                               # optional - Nonexistent_LP_solver
            2
            sage: p.add_linear_constraint([(0, 1), (1, 2)], None, 3) # optional - Nonexistent_LP_solver
            sage: p.set_objective([2, 5])                          # optional - Nonexistent_LP_solver
            sage: p.write_lp(os.path.join(SAGE_TMP, "lp_problem.lp"))            # optional - Nonexistent_LP_solver
        """
        raise NotImplementedError()

    cpdef row(self, int i):
        """
        Return a row

        INPUT:

        - ``index`` (integer) -- the constraint's id.

        OUTPUT:

        A pair ``(indices, coeffs)`` where ``indices`` lists the
        entries whose coefficient is nonzero, and to which ``coeffs``
        associates their coefficient on the model of the
        ``add_linear_constraint`` method.

        EXAMPLE::

            sage: from sage.numerical.backends.generic_backend import get_solver
            sage: p = get_solver(solver = "Nonexistent_LP_solver")  # optional - Nonexistent_LP_solver
            sage: p.add_variables(5)                               # optional - Nonexistent_LP_solver
            5
            sage: p.add_linear_constraint(zip(range(5), range(5)), 2, 2) # optional - Nonexistent_LP_solver
            sage: p.row(0)                                     # optional - Nonexistent_LP_solver
            ([4, 3, 2, 1], [4.0, 3.0, 2.0, 1.0])
            sage: p.row_bounds(0)                              # optional - Nonexistent_LP_solver
            (2.0, 2.0)
        """
        raise NotImplementedError()

    cpdef row_bounds(self, int index):
        """
        Return the bounds of a specific constraint.

        INPUT:

        - ``index`` (integer) -- the constraint's id.

        OUTPUT:

        A pair ``(lower_bound, upper_bound)``. Each of them can be set
        to ``None`` if the constraint is not bounded in the
        corresponding direction, and is a real value otherwise.

        EXAMPLE::

            sage: from sage.numerical.backends.generic_backend import get_solver
            sage: p = get_solver(solver = "Nonexistent_LP_solver")  # optional - Nonexistent_LP_solver
            sage: p.add_variables(5)                               # optional - Nonexistent_LP_solver
            5
            sage: p.add_linear_constraint(range(5), range(5), 2, 2) # optional - Nonexistent_LP_solver
            sage: p.row(0)                                     # optional - Nonexistent_LP_solver
            ([4, 3, 2, 1], [4.0, 3.0, 2.0, 1.0])
            sage: p.row_bounds(0)                              # optional - Nonexistent_LP_solver
            (2.0, 2.0)
        """
        raise NotImplementedError()

    cpdef col_bounds(self, int index):
        """
        Return the bounds of a specific variable.

        INPUT:

        - ``index`` (integer) -- the variable's id.

        OUTPUT:

        A pair ``(lower_bound, upper_bound)``. Each of them can be set
        to ``None`` if the variable is not bounded in the
        corresponding direction, and is a real value otherwise.

        EXAMPLE::

            sage: from sage.numerical.backends.generic_backend import get_solver
            sage: p = get_solver(solver = "Nonexistent_LP_solver")  # optional - Nonexistent_LP_solver
            sage: p.add_variable()                                 # optional - Nonexistent_LP_solver
            1
            sage: p.col_bounds(0)                              # optional - Nonexistent_LP_solver
            (0.0, None)
            sage: p.variable_upper_bound(0, 5)                 # optional - Nonexistent_LP_solver
            sage: p.col_bounds(0)                              # optional - Nonexistent_LP_solver
            (0.0, 5.0)
        """
        raise NotImplementedError()

    cpdef bint is_variable_binary(self, int index):
        """
        Test whether the given variable is of binary type.

        INPUT:

        - ``index`` (integer) -- the variable's id

        EXAMPLE::

            sage: from sage.numerical.backends.generic_backend import get_solver
            sage: p = get_solver(solver = "Nonexistent_LP_solver")  # optional - Nonexistent_LP_solver
            sage: p.ncols()                                       # optional - Nonexistent_LP_solver
            0
            sage: p.add_variable()                                 # optional - Nonexistent_LP_solver
            1
            sage: p.set_variable_type(0,0)                         # optional - Nonexistent_LP_solver
            sage: p.is_variable_binary(0)                          # optional - Nonexistent_LP_solver
            True

        """
        raise NotImplementedError()

    cpdef bint is_variable_integer(self, int index):
        """
        Test whether the given variable is of integer type.

        INPUT:

        - ``index`` (integer) -- the variable's id

        EXAMPLE::

            sage: from sage.numerical.backends.generic_backend import get_solver
            sage: p = get_solver(solver = "Nonexistent_LP_solver")  # optional - Nonexistent_LP_solver
            sage: p.ncols()                                       # optional - Nonexistent_LP_solver
            0
            sage: p.add_variable()                                 # optional - Nonexistent_LP_solver
            1
            sage: p.set_variable_type(0,1)                         # optional - Nonexistent_LP_solver
            sage: p.is_variable_integer(0)                         # optional - Nonexistent_LP_solver
            True
        """
        raise NotImplementedError()

    cpdef bint is_variable_continuous(self, int index):
        """
        Test whether the given variable is of continuous/real type.

        INPUT:

        - ``index`` (integer) -- the variable's id

        EXAMPLE::

            sage: from sage.numerical.backends.generic_backend import get_solver
            sage: p = get_solver(solver = "Nonexistent_LP_solver")  # optional - Nonexistent_LP_solver
            sage: p.ncols()                                       # optional - Nonexistent_LP_solver
            0
            sage: p.add_variable()                                 # optional - Nonexistent_LP_solver
            1
            sage: p.is_variable_continuous(0)                      # optional - Nonexistent_LP_solver
            True
            sage: p.set_variable_type(0,1)                         # optional - Nonexistent_LP_solver
            sage: p.is_variable_continuous(0)                      # optional - Nonexistent_LP_solver
            False

        """
        raise NotImplementedError()

    cpdef row_name(self, int index):
        """
        Return the ``index`` th row name

        INPUT:

        - ``index`` (integer) -- the row's id

        EXAMPLE::

            sage: from sage.numerical.backends.generic_backend import get_solver
            sage: p = get_solver(solver = "Nonexistent_LP_solver")  # optional - Nonexistent_LP_solver
            sage: p.add_linear_constraints(1, 2, None, name="Empty constraint 1")  # optional - Nonexistent_LP_solver
            sage: p.row_name(0)                                     # optional - Nonexistent_LP_solver
            'Empty constraint 1'

        """
        raise NotImplementedError()

    cpdef col_name(self, int index):
        """
        Return the ``index`` th col name

        INPUT:

        - ``index`` (integer) -- the col's id

        - ``name`` (``char *``) -- its name. When set to ``NULL``
          (default), the method returns the current name.

        EXAMPLE::

            sage: from sage.numerical.backends.generic_backend import get_solver
            sage: p = get_solver(solver = "Nonexistent_LP_solver")  # optional - Nonexistent_LP_solver
            sage: p.add_variable(name="I am a variable")            # optional - Nonexistent_LP_solver
            1
            sage: p.col_name(0)                                     # optional - Nonexistent_LP_solver
            'I am a variable'
        """
        raise NotImplementedError()

    cpdef variable_upper_bound(self, int index, value = None):
        """
        Return or define the upper bound on a variable

        INPUT:

        - ``index`` (integer) -- the variable's id

        - ``value`` -- real value, or ``None`` to mean that the
          variable has not upper bound. When set to ``None``
          (default), the method returns the current value.

        EXAMPLE::

            sage: from sage.numerical.backends.generic_backend import get_solver
            sage: p = get_solver(solver = "Nonexistent_LP_solver")  # optional - Nonexistent_LP_solver
            sage: p.add_variable()                                 # optional - Nonexistent_LP_solver
            1
            sage: p.col_bounds(0)                              # optional - Nonexistent_LP_solver
            (0.0, None)
            sage: p.variable_upper_bound(0, 5)                 # optional - Nonexistent_LP_solver
            sage: p.col_bounds(0)                              # optional - Nonexistent_LP_solver
            (0.0, 5.0)
        """
        raise NotImplementedError()

    cpdef variable_lower_bound(self, int index, value = None):
        """
        Return or define the lower bound on a variable

        INPUT:

        - ``index`` (integer) -- the variable's id

        - ``value`` -- real value, or ``None`` to mean that the
          variable has not lower bound. When set to ``None``
          (default), the method returns the current value.

        EXAMPLE::

            sage: from sage.numerical.backends.generic_backend import get_solver
            sage: p = get_solver(solver = "Nonexistent_LP_solver")  # optional - Nonexistent_LP_solver
            sage: p.add_variable()                                 # optional - Nonexistent_LP_solver
            1
            sage: p.col_bounds(0)                              # optional - Nonexistent_LP_solver
            (0.0, None)
            sage: p.variable_lower_bound(0, 5)                 # optional - Nonexistent_LP_solver
            sage: p.col_bounds(0)                              # optional - Nonexistent_LP_solver
            (5.0, None)
        """
        raise NotImplementedError()

    cpdef solver_parameter(self, name, value = None):
        """
        Return or define a solver parameter

        INPUT:

        - ``name`` (string) -- the parameter

        - ``value`` -- the parameter's value if it is to be defined,
          or ``None`` (default) to obtain its current value.

        .. NOTE::

           The list of available parameters is available at
           :meth:`~sage.numerical.mip.MixedIntegerLinearProgram.solver_parameter`.

        EXAMPLE::

            sage: from sage.numerical.backends.generic_backend import get_solver
            sage: p = get_solver(solver = "Nonexistent_LP_solver")  # optional - Nonexistent_LP_solver
            sage: p.solver_parameter("timelimit")                   # optional - Nonexistent_LP_solver
            sage: p.solver_parameter("timelimit", 60)               # optional - Nonexistent_LP_solver
            sage: p.solver_parameter("timelimit")                   # optional - Nonexistent_LP_solver
        """
        raise NotImplementedError()



default_solver = None

def default_mip_solver(solver = None):
    """
    Returns/Sets the default MILP Solver used by Sage

    INPUT:

    - ``solver`` -- defines the solver to use:

        - GLPK (``solver="GLPK"``). See the `GLPK
          <http://www.gnu.org/software/glpk/>`_ web site.

        - COIN Branch and Cut (``solver="Coin"``). See the `COIN-OR
          <http://www.coin-or.org>`_ web site.

        - CPLEX (``solver="CPLEX"``). See the
          `CPLEX <http://www.ilog.com/products/cplex/>`_ web site.

        - CVXOPT (``solver="CVXOPT"``). See the `CVXOPT
          <http://cvxopt.org/>`_ web site.

        - PPL (``solver="PPL"``). See the `PPL
          <http://bugseng.com/products/ppl/>`_ web site.

        - Gurobi (``solver="Gurobi"``). See the `Gurobi
          <http://www.gurobi.com/>`_ web site.

        - CVXOPT (``solver="CVXOPT"``). See the `CVXOPT
          <http://cvxopt.org/>`_ web site.

        ``solver`` should then be equal to one of ``"GLPK"``,
<<<<<<< HEAD
        ``"Coin"``, ``"CPLEX"``, ``"Gurobi"`` or ``"CVXOPT"``.
=======
        ``"Coin"``, ``"CPLEX"``,  ``"CVXOPT"``, ``"Gurobi"`` or ``"PPL"`` .
>>>>>>> 470d0cb5

        - If ``solver=None`` (default), the current default solver's name is
          returned.

    OUTPUT:

    This function returns the current default solver's name if ``solver = None``
    (default). Otherwise, it sets the default solver to the one given. If this
    solver does not exist, or is not available, a ``ValueError`` exception is
    raised.

    EXAMPLE::

        sage: former_solver = default_mip_solver()
        sage: default_mip_solver("GLPK")
        sage: default_mip_solver()
        'Glpk'
        sage: default_mip_solver("Yeahhhhhhhhhhh")
        Traceback (most recent call last):
        ...
<<<<<<< HEAD
        ValueError: 'solver' should be set to 'GLPK', 'Coin', 'CPLEX', 'Gurobi', 'CVXOPT' or None.
=======
        ValueError: 'solver' should be set to 'GLPK', 'Coin', 'CPLEX', 'CVXOPT', 'Gurobi', 'PPL' or None.
>>>>>>> 470d0cb5
        sage: default_mip_solver(former_solver)
    """
    global default_solver

    if solver is None:

        if default_solver is not None:
            return default_solver

        else:
            for s in ["Cplex", "Gurobi", "Coin", "Glpk", "Cvxopt"]:
                try:
                    default_mip_solver(s)
                    return s
                except ValueError:
                    pass

    solver = solver.capitalize()

    if solver == "Cplex":
        try:
            from sage.numerical.backends.cplex_backend import CPLEXBackend
            default_solver = solver
        except ImportError:
            raise ValueError("CPLEX is not available. Please refer to the documentation to install it.")

    elif solver == "Coin":
        try:
            from sage.numerical.backends.coin_backend import CoinBackend
            default_solver = solver
        except ImportError:
            raise ValueError("COIN is not available. Please refer to the documentation to install it.")

    elif solver == "Cvxopt":
        try:
            from sage.numerical.backends.cvxopt_backend import CVXOPTBackend
            default_solver = solver
        except ImportError:
            raise ValueError("CVXOPT is not available. Please refer to the documentation to install it.")

    elif solver == "Ppl":
        try:
            from sage.numerical.backends.cvxopt_backend import CVXOPTBackend
            default_solver = solver
        except ImportError:
            raise ValueError("PPL is not available. Please refer to the documentation to install it.")

    elif solver == "Gurobi":
        try:
            from sage.numerical.backends.gurobi_backend import GurobiBackend
            default_solver = solver
        except ImportError:
            raise ValueError("Gurobi is not available. Please refer to the documentation to install it.")

    elif solver == "Cvxopt":
        try:
            from sage.numerical.backends.cvxopt_backend import CVXOPTBackend
            default_solver = solver
        except ImportError:
            raise ValueError("CVXOPT is not available. Please refer to the documentation to install it.")

    elif solver == "Glpk":
        default_solver = solver

    else:
<<<<<<< HEAD
        raise ValueError("'solver' should be set to 'GLPK', 'Coin', 'CPLEX', 'Gurobi', 'CVXOPT' or None.")
=======
        raise ValueError("'solver' should be set to 'GLPK', 'Coin', 'CPLEX', 'Gurobi', 'CVXOPT', 'PPL' or None.")
>>>>>>> 470d0cb5

cpdef GenericBackend get_solver(constraint_generation = False, solver = None):
    """
    Return a solver according to the given preferences

    INPUT:

<<<<<<< HEAD
    - ``solver`` -- 5 solvers should be available through this class:
=======
    - ``solver`` -- 6 solvers should be available through this class:
>>>>>>> 470d0cb5

        - GLPK (``solver="GLPK"``). See the `GLPK
          <http://www.gnu.org/software/glpk/>`_ web site.

        - COIN Branch and Cut (``solver="Coin"``). See the `COIN-OR
          <http://www.coin-or.org>`_ web site.

        - CPLEX (``solver="CPLEX"``). See the
          `CPLEX <http://www.ilog.com/products/cplex/>`_ web site.

        - CVXOPT (``solver="CVXOPT"``). See the `CVXOPT
          <http://cvxopt.org/>`_ web site.

        - Gurobi (``solver="Gurobi"``). See the `Gurobi
          <http://www.gurobi.com/>`_ web site.

        - CVXOPT (``solver="CVXOPT"``). See the `CVXOPT
          <http://cvxopt.org/>`_ web site.

        - PPL (``solver="PPL"``). See the `PPL
          <http://bugseng.com/products/ppl/>`_ web site.

        ``solver`` should then be equal to one of ``"GLPK"``, ``"Coin"``,
<<<<<<< HEAD
        ``"CPLEX"``, ``"Gurobi"``,  ``"CVXOPT"``, ``"PPL"``, or ``None``. If ``solver=None`` (default),
=======
        ``"CPLEX"``, ``"CVXOPT"``,``"Gurobi"``, ``"PPL"``, or ``None``. If ``solver=None`` (default),
>>>>>>> 470d0cb5
        the default solver is used (see ``default_mip_solver`` method.

    - ``constraint_generation`` -- Only used when ``solver=None``.

      - When set to ``True``, after solving the ``MixedIntegerLinearProgram``,
        it is possible to add a constraint, and then solve it again.
        The effect is that solvers that do not support this feature will not be
        used.

      - Defaults to ``False``.

    .. SEEALSO::

    - :func:`default_mip_solver` -- Returns/Sets the default MIP solver.

    EXAMPLE::

        sage: from sage.numerical.backends.generic_backend import get_solver
        sage: p = get_solver()
    """
    if solver is None:
        solver = default_mip_solver()

        # We do not want to use Coin for constraint_generation. It just does not
        # work
        if solver == "Coin" and constraint_generation:
            solver = "Glpk"

    else:
        solver = solver.capitalize()

    if solver == "Coin":
        from sage.numerical.backends.coin_backend import CoinBackend
        return CoinBackend()

    elif solver == "Glpk":
        from sage.numerical.backends.glpk_backend import GLPKBackend
        return GLPKBackend()

    elif solver == "Cplex":
        from sage.numerical.backends.cplex_backend import CPLEXBackend
        return CPLEXBackend()

    elif solver == "Cvxopt":
        from sage.numerical.backends.cvxopt_backend import CVXOPTBackend
        return CVXOPTBackend()

    elif solver == "Gurobi":
        from sage.numerical.backends.gurobi_backend import GurobiBackend
        return GurobiBackend()

    elif solver == "Cvxopt":
        from sage.numerical.backends.cvxopt_backend import CVXOPTBackend
        return CVXOPTBackend()

    elif solver == "Ppl":
        from sage.numerical.backends.ppl_backend import PPLBackend
        return PPLBackend()

    else:
<<<<<<< HEAD
        raise ValueError("'solver' should be set to 'GLPK', 'Coin', 'CPLEX', 'Gurobi', 'CVXOPT', 'PPL' or None (in which case the default one is used).")
=======
        raise ValueError("'solver' should be set to 'GLPK', 'Coin', 'CPLEX', 'CVXOPT', 'Gurobi', 'PPL' or None (in which case the default one is used).")
>>>>>>> 470d0cb5
<|MERGE_RESOLUTION|>--- conflicted
+++ resolved
@@ -895,11 +895,7 @@
           <http://cvxopt.org/>`_ web site.
 
         ``solver`` should then be equal to one of ``"GLPK"``,
-<<<<<<< HEAD
         ``"Coin"``, ``"CPLEX"``, ``"Gurobi"`` or ``"CVXOPT"``.
-=======
-        ``"Coin"``, ``"CPLEX"``,  ``"CVXOPT"``, ``"Gurobi"`` or ``"PPL"`` .
->>>>>>> 470d0cb5
 
         - If ``solver=None`` (default), the current default solver's name is
           returned.
@@ -920,11 +916,7 @@
         sage: default_mip_solver("Yeahhhhhhhhhhh")
         Traceback (most recent call last):
         ...
-<<<<<<< HEAD
         ValueError: 'solver' should be set to 'GLPK', 'Coin', 'CPLEX', 'Gurobi', 'CVXOPT' or None.
-=======
-        ValueError: 'solver' should be set to 'GLPK', 'Coin', 'CPLEX', 'CVXOPT', 'Gurobi', 'PPL' or None.
->>>>>>> 470d0cb5
         sage: default_mip_solver(former_solver)
     """
     global default_solver
@@ -990,11 +982,7 @@
         default_solver = solver
 
     else:
-<<<<<<< HEAD
         raise ValueError("'solver' should be set to 'GLPK', 'Coin', 'CPLEX', 'Gurobi', 'CVXOPT' or None.")
-=======
-        raise ValueError("'solver' should be set to 'GLPK', 'Coin', 'CPLEX', 'Gurobi', 'CVXOPT', 'PPL' or None.")
->>>>>>> 470d0cb5
 
 cpdef GenericBackend get_solver(constraint_generation = False, solver = None):
     """
@@ -1002,11 +990,7 @@
 
     INPUT:
 
-<<<<<<< HEAD
     - ``solver`` -- 5 solvers should be available through this class:
-=======
-    - ``solver`` -- 6 solvers should be available through this class:
->>>>>>> 470d0cb5
 
         - GLPK (``solver="GLPK"``). See the `GLPK
           <http://www.gnu.org/software/glpk/>`_ web site.
@@ -1030,11 +1014,7 @@
           <http://bugseng.com/products/ppl/>`_ web site.
 
         ``solver`` should then be equal to one of ``"GLPK"``, ``"Coin"``,
-<<<<<<< HEAD
         ``"CPLEX"``, ``"Gurobi"``,  ``"CVXOPT"``, ``"PPL"``, or ``None``. If ``solver=None`` (default),
-=======
-        ``"CPLEX"``, ``"CVXOPT"``,``"Gurobi"``, ``"PPL"``, or ``None``. If ``solver=None`` (default),
->>>>>>> 470d0cb5
         the default solver is used (see ``default_mip_solver`` method.
 
     - ``constraint_generation`` -- Only used when ``solver=None``.
@@ -1095,8 +1075,4 @@
         return PPLBackend()
 
     else:
-<<<<<<< HEAD
-        raise ValueError("'solver' should be set to 'GLPK', 'Coin', 'CPLEX', 'Gurobi', 'CVXOPT', 'PPL' or None (in which case the default one is used).")
-=======
-        raise ValueError("'solver' should be set to 'GLPK', 'Coin', 'CPLEX', 'CVXOPT', 'Gurobi', 'PPL' or None (in which case the default one is used).")
->>>>>>> 470d0cb5
+        raise ValueError("'solver' should be set to 'GLPK', 'Coin', 'CPLEX', 'Gurobi', 'CVXOPT', 'PPL' or None (in which case the default one is used).")