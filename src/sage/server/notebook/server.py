"""
Web Server Component of SAGE Notebook

In this file the WebServer class is defined, which
inherits from Python's BaseHTTPRequestHandler.

The main purpose of the WebServer is to handle
HTTP GET and POST requests (as with any web server).

For the GET requests, the request path is examined
and 'static' files are served based on the path.
If, for example, one wanted to extend the functionality
of the Notebook by enabling the WebServer to handle and
serve and new kind of GET request, one would write a function
that writes to the 'wfile' (the outgoing file-like object)
some data depending the incoming path.

For the POST requests, the requests comes with some
post variables.  We define functions in the WebServer class
to handle these POST requests with the post variables.
If, for example, one wanted to extend POST functionality,
one would write a function that takes a input some post variables
and serves a request depending on those post vars.
"""

###########################################################################
#       Copyright (C) 2006 William Stein <wstein@gmail.com>
#
#  Distributed under the terms of the GNU General Public License (GPL)
#                  http://www.gnu.org/licenses/
###########################################################################


# Python libraries
import BaseHTTPServer
import socket
import cgi
import mimetypes
from exceptions import KeyError
import os, sys
import select
from   StringIO import StringIO
import shutil
import Cookie
import cPickle
import base64

#SAGE notebook libraries
import css, js
import keyboards

# SAGE libraries
import sage.interfaces.sage0

from sage.misc.misc import (alarm, cancel_alarm,
                            verbose, word_wrap, SAGE_EXTCODE)

import sage.misc.copying

import sage.misc.preparser
from   sage.structure.sage_object import load, SageObject

SEP = '___S_A_G_E___'

# The unique notebook that is being served by the web server.
# This is a global variable that is set by the NotebookServer
# constructor.  It is equal to the last notebook that the
# serve method was called on, and is set back to None
# after the serve method terminates.

notebook = None

import time

SAVE_INTERVAL=5   # time in seconds between saves when notebook is in use.
last_save_time = time.time()

SAGE_ROOT = os.environ['SAGE_ROOT']

static_images = ['favicon.ico', 'corner.png', 'evaluate.png', 'evaluate_over.png', 'sagelogo.png']


class WebServer(BaseHTTPServer.BaseHTTPRequestHandler):
    def get_postvars(self):
        r"""
        This function gets the variables corresponding to a POST.

        Specifically, it is evaluated after \code{do_POST} is
        called, which in turn calls some other more specialized
        function that handles the POST using the POST variables.

        \code{length} is the length of the header in bytes. It is used
        to read the \code{rfile} just enough to extract the POST variables
        \code{rfile} contains the input stream, and is of type <class 'socket._fileobject'>

        \code{cgi.parse_qs} return a dictionary mapping POST variable
        names to lists of their values.

        We then loop through the keys of the cgi dictionary
        and extract the actual used values.

        """
        length = int(self.headers.getheader('content-length'))
        qs = self.rfile.read(length)
        pqs =  cgi.parse_qs(qs, keep_blank_values=1)
        postvars = {}
        #extract from the cgi dict the useable values
        for var in pqs.keys():
            try:
                if var in ['id', 'cell_id']:
                    postvars[var] = int(pqs[var][0])
                else:
                    postvars[var] = pqs[var][0]
            except KeyError:
                pass
        if notebook.log_server():
            notebook.server_log().append(["POST", self.path, postvars, self.headers.getheader('content-type')])
        return postvars

    def cell_output_set(self):
        """
        Set the output type of the cell.

        This enables the type of output cell,
        such as to allowing wrapping for output
        that is very long.
        """
        C = self.get_postvars()
        id = C['id']
        typ = C['type']
        W = notebook.get_worksheet_that_has_cell_with_id(id)
        if self.auth_worksheet(W):
            cell = W.get_cell_with_id(id)
            cell.set_cell_output_type(typ)

    def hide_all(self):
        """
        Sets every cell's output hidden in a given worksheet.
        """
        ws_id = self.get_postvars()['worksheet_id']
        W = notebook.get_worksheet_with_id(ws_id)
        if self.auth_worksheet(W):
            W.hide_all()

    def show_all(self):
        """
        Sets every cell's output visible in a given worksheet.
        """
        ws_id = self.get_postvars()['worksheet_id']
        W = notebook.get_worksheet_with_id(ws_id)
        if self.auth_worksheet(W):
            W.show_all()


    def restart_sage(self):
        """
        Restart a given worksheet session.

        All defined variables and functions will be
        removed from the namespace of this worksheet.

        """
        ws_id = self.get_postvars()['worksheet_id']
        W = notebook.get_worksheet_with_id(ws_id)
        if self.auth_worksheet(W):
            W.restart_sage()
            self.wfile.write('done')

    def eval_cell(self, newcell=False, introspect=False):
        """
        Evaluate a cell.

        If the request is not authorized,
        (the requester did not enter the correct password
        for the given worksheet), then the request to
        evaluate or introspect the cell is ignored.

        If the cell contains either 1 or 2 question marks,
        then this is interpreted as a request for either
        introspection to the documentation of the function,
        or the documentation of the function and the
        source code of the function respectively.
        """
        C = self.get_postvars()
        id = C['id']
        input_text = C['input']
        input_text = input_text.replace('\r\n', '\n') #TB: dos make crazy
        #input_text = input_text.replace("%2B",'+')
        verbose('%s: %s'%(id, input_text))
        W = notebook.get_worksheet_that_has_cell_with_id(id)
        if not self.auth_worksheet(W):
            return

        cell = W.get_cell_with_id(id)
        if not introspect:
            cell.set_input_text(input_text)
        cell.evaluate(introspect=introspect)

        if cell.is_last():
            new_cell = W.append_new_cell()
            self.wfile.write(str(new_cell.id()) + SEP + 'append_new_cell' + SEP + \
                             new_cell.html(div_wrap=False))
        elif newcell:
            new_cell = W.new_cell_after(id)
            self.wfile.write(str(new_cell.id()) + SEP + 'insert_cell' + SEP + \
                             new_cell.html(div_wrap=False) + SEP + str(id))
        else:
            self.wfile.write(str(cell.next_id()) + SEP + 'no_new_cell' + SEP + str(id))

    def introspect(self):
        C = self.get_postvars()
        id = C['id']
        before_cursor = C['before_cursor']
        after_cursor = C['after_cursor']
        input_text = (before_cursor+after_cursor)
        verbose('introspect -- %s: %s|%s'%(id, before_cursor, after_cursor))

        W = notebook.get_worksheet_that_has_cell_with_id(id)
        if not self.auth_worksheet(W):
            return

        cell = W.get_cell_with_id(id)
        #TB: this tends to obliterate long cells -- if the user doesn't submit between
        #introspecting and closing the browser; there's a lot of potential to lose a
        #large amount of work without warning.  I personally would not expect hitting
        #tab to save the input.
        #cell.set_input_text(before_cursor + after_cursor)
        cell.evaluate(introspect=[before_cursor, after_cursor])

        self.wfile.write(str(cell.next_id()) + SEP +
                         'no_new_cell' + SEP + str(id))


    def new_cell(self):
        """
        Add a new cell before a given cell.
        """
        id = self.get_postvars()['id']
        verbose("Adding new cell before cell with id %s"%id)
        W = notebook.get_worksheet_that_has_cell_with_id(id)
        if not self.auth_worksheet(W):
            return

        cell = W.new_cell_before(id)
        self.wfile.write(str(cell.id()) + SEP + cell.html(div_wrap=False) + SEP + \
                         str(id))

    def new_cell_after(self):
        """
        Add a new cell after a given cell.
        """
        id = self.get_postvars()['id']
        verbose("Adding new cell after cell with id %s"%id)
        W = notebook.get_worksheet_that_has_cell_with_id(id)
        if not self.auth_worksheet(W):
            return

        cell = W.new_cell_after(id)
        self.wfile.write(str(cell.id()) + SEP + cell.html(div_wrap=False) + SEP + \
                         str(id) + SEP)

    def delete_cell(self):
        """
        Deletes a notebook cell.

        If there is only one cell left in a given
        worksheet, the request to delete that cell
        is ignored because there must be a least
        one cell at all times in a worksheet.
        (This requirement exists so other functions
        that evaluate relative to existing cells will
        still work ... this requirement could be removed?)

        """
        id = self.get_postvars()['id']
        verbose("Deleting cell with id %s"%id)
        W = notebook.get_worksheet_that_has_cell_with_id(id)

        if not self.auth_worksheet(W):
            return

        if len(W) <= 1:
            self.wfile.write('ignore')
        else:
            prev_id = W.delete_cell_with_id(id)
            self.wfile.write('delete' + SEP + str(id) + SEP + str(prev_id) + SEP + str(W.cell_id_list()))

    def delete_cell_all(self):
        C = self.get_postvars()
        worksheet_id = C['worksheet_id'][0]
        W = notebook.get_worksheet_with_id(worksheet_id)
        cells = W.cell_id_list()[1:]
        cells.reverse()
        for cell in cells:
            W.delete_cell_with_id(cell)
            print cell
        cell = W[0]
        cell.set_input_text("")
        cell.set_output_text("", "")
        self.wfile.write("OK")

    def save_notebook_every_so_often(self):
        """
        Writes to the nb.sobj every SAVE_INTERVAL time step.

        """
        global last_save_time
        if time.time() - last_save_time > SAVE_INTERVAL:
            notebook.save()
            last_save_time = time.time()

    def kill_idle_every_so_often(self):
        notebook.kill_idle_compute_processes()

    def cell_update(self):
        """
        Updates an evaluated cell.

        If the cell contains a calculation that takes
        a long time to complete, the async javascript will
        continously request the evaluation of this function
        to serve two purposes:
        1) To see if the long calculation is done, or
        2) To interupt the long running calculation.

        """
        C = self.get_postvars()
        worksheet_id = C['worksheet_id']
        cell_id = C['cell_id']

        worksheet = notebook.get_worksheet_with_id(worksheet_id)
        cols = notebook.defaults()['word_wrap_cols']

        # update the computation one step.
        worksheet.check_comp()
        # now get latest status on our cell
        status, cell = worksheet.check_cell(cell_id)

        #print status, cell   # debug
        if status == 'd':
            variables = worksheet.variables_html()
            objects = notebook.object_list_html()
            attached_files = worksheet.attached_html()
        else:
            variables = '...'  # not used
            objects = "..." # not used
            attached_files = '...' # not used

        if status == 'd':
            new_input = cell.changed_input_text()
            out_html = cell.output_html()
        else:
            new_input = ''
            out_html = ''
        if cell.interrupted():
            inter = 'true'
        else:
            inter = 'false'
        msg = '%s%s %s'%(status, cell.id(),
                          SEP.join([cell.output_text(html=True),
                                    cell.output_text(cols, html=True),
                                    out_html,
                                    new_input,
                                    inter,
                                    variables,
                                    objects,
                                    attached_files,
                                    cell.introspect_html()]))

        # more comps to go ?
        worksheet.start_next_comp()
        self.wfile.write(msg)

    def interrupt(self):
        ws_id = self.get_postvars()['worksheet_id']
        W = notebook.get_worksheet_with_id(ws_id)
        if not self.auth_worksheet(W):
            return

        t = W.interrupt()
        if t:
            self.wfile.write('ok')
        else:
            self.wfile.write('restart')

    def add_worksheet(self):
        C = self.get_postvars()
        worksheet_name = C['name']
        passcode = C['passcode']
        try:
            W = notebook.create_new_worksheet(worksheet_name, passcode)
        except ValueError, msg:
            print msg
            self.wfile.write(msg)
            return
        new_worksheet_list = notebook.worksheet_list_html(W.name())
        self.wfile.write(new_worksheet_list + SEP + str(W.name()))

    def auth_worksheet(self, W):
        n = W.filename()
        passcode = ''
        if self.cookie.has_key('ws_%s_passcode'%n):
            passcode = self.cookie['ws_%s_passcode'%n].value
        return W.auth(passcode)

    def unlock_worksheet(self):
        ws_id = self.get_postvars()['worksheet_id']
        W = notebook.get_worksheet_with_id(ws_id)
        if not self.auth_worksheet(W):
            self.wfile.write('failed')
        else:
            self.wfile.write('ok')

    def delete_worksheet(self):
        C = self.get_postvars()
        worksheet_name = C['name']
        try:
            W = notebook.get_worksheet_with_name(worksheet_name)
        except KeyError:
            # it is already deleted.
            msg = "No such worksheet '%s'"%worksheet_name
            self.wfile.write(msg)
            return
        if not self.auth_worksheet(W):
            msg = "Error deleting worksheet '%s' (you must login to it first): "%worksheet_name
            self.wfile.write(msg)
            return

        try:
            W = notebook.delete_worksheet(worksheet_name)
        except KeyError, msg:
            msg = "Error deleting worksheet: " + str(msg)
            self.wfile.write(msg)
            return
        new_worksheet_list = notebook.worksheet_list_html(W.name())
        self.wfile.write(new_worksheet_list + SEP + str(W.name()))

    def import_worksheet_local_file(self, filename):
        try:
            W = notebook.import_worksheet(filename)
        except ValueError, msg:
            msg = "Error uploading worksheet: " + str(msg)
            print msg
            self.wfile.write(msg)
            return
        #self.wfile.write(notebook.worksheet_list_html())
        #self.wfile.write(notebook.html(W.id(), authorized=self.authorize()))
        self.send_response(302)
        self.send_header("Location", '/%d'%W.id())
        self.end_headers()

    #######################################################################
    #  SAGE plain text editing functionality
    #######################################################################

    def edit_text(self, filename, prompts=False):
        """
        Return a window that allows the user to edit the text of the
        worksheet with the given filename.
        """
        self.send_head()
        W = notebook.get_worksheet_with_filename(filename)
        s = notebook.edit_window(W)
        self.wfile.write(s)

    def edit_save(self, filename, newtext):
        W = notebook.get_worksheet_with_filename(filename)
        W.edit_save(newtext)
        return self.show_page(worksheet_id=W.id())

    def edit_preview(self):
        raise NotImplementedError

    def edit_cancel(self, filename):
        W = notebook.get_worksheet_with_filename(filename)
        return self.show_page(worksheet_id=W.id())


    #######################################################################
    #  End editing functionality
    #######################################################################


    def plain_text_worksheet(self, filename, prompts=True):
        self.send_head()
        W = notebook.get_worksheet_with_filename(filename)
        t = W.plain_text(prompts = prompts)
        t = t.replace('<','&lt;')
        s = '<head>\n'
        s += '<title>SAGE Worksheet: %s</title>\n'%W.name()
        s += '</head>\n'
        s += '<body>\n'
        s += '<pre>' + t + '</pre>'
        s += '</body>\n'
        self.wfile.write(s)

    def html_worksheet(self, filename, do_print=False):
        self.send_head()
        W = notebook.get_worksheet_with_filename(filename)
        s = '<head>\n'
        s += '<title>SAGE Worksheet: %s</title>\n'%W.name()
        if do_print:
            s += '<script src="/jsmath/jsMath.js"></script>\n'
        s += '<script language=javascript src="/__main__.js"></script>\n'
        s += '<link rel=stylesheet href="/__main__.css"></style>\n'
        s += '</head>\n'
        s += '<body>\n'
        s += W.html(include_title=False, do_print=do_print)
        #if do_print:
        #    s += '<script language=javascript>window.print()</script>\n'
        if do_print:
            s += '<script language=javascript>jsMath.ProcessBeforeShowing();</script>\n'
        s += '\n</body>\n'
        self.wfile.write(s)

    def input_history_text(self):
        self.send_head()
        t = notebook.history_text()
        t = t.replace('<','&lt;')
        s = '<head>\n'
        s += '<title>SAGE Input History</title>\n'
        s += '</head>\n'
        s += '<body>\n'
        s += '<pre>' + t + '</pre>\n'
        s += '<a name="bottom"></a>\n'
        s += '<script language=javascript> window.location="#bottom"</script>\n'
        s += '</body>\n'
        self.wfile.write(s)

    def help_window(self):
        self.send_head()
        self.wfile.write(notebook.help_window())

    def license_window(self):
        self.send_head()
        s = "<html><head><title>SAGE License</title></head>"
        s+= "<body><font size='-1'><pre>%s</pre></font></body></html>"%sage.misc.copying.license
        self.wfile.write(s)

    def upload_window(self):
        self.send_head()
        self.wfile.write(notebook.upload_window())

##     def insert_wiki_cells(self):
##         C = self.get_postvars()
##         W = notebook.get_worksheet_with_id(int(C['worksheet_id'][0]))
##         W.insert_wiki_cells(C['text'][0])
##         response = C['eval'][0] + SEP
##         response+= "%r"%W.cell_id_list() + SEP
##         response+= SEP.join([c.html(div_wrap=False) for c in W[:-1]])
##         self.wfile.write(response)

    def download_worksheet(self, filename):
        try:
            notebook.export_worksheet(filename, filename)
        except KeyError:
            self.file_not_found()
            return
        self.send_response(200)
        self.send_header("Content-type", 'application/sage')
        self.end_headers()
        binfile = open('%s/%s.sws'%(notebook.directory(), filename), 'rb').read()
        f = StringIO()
        f.write(binfile)
        f.seek(0)
        shutil.copyfileobj(f, self.wfile)
        f.close()

    def cell_id_list(self):
        C = self.get_postvars()
        worksheet_id = C['worksheet_id'][0]
        worksheet = notebook.get_worksheet_with_id(worksheet_id)
        L = worksheet.cell_id_list()
        s = ' '.join(str(x) for x in L)
        self.wfile.write(s)

    def get_file(self):
        """
        Examine the request and serve a file based on
        if the path matches any of the below strings.

        If the path matches none of the strings,
        then a '200 File Not Found' error is return.

        This function could be cleaned up?
        """
        path = self.path
        if path[-5:] == '.sobj':
            path = '%s/%s'%(os.path.abspath(notebook.object_directory()), path)
        else:
            path = path[1:]
        if path[-5:] == '.html' and not '/' in path and not '/jsmath' in path:
            worksheet_filename = path[:-5]
            if worksheet_filename == '__history__':
                self.input_history_text()
            elif worksheet_filename == '__help__':
                self.help_window()
            elif worksheet_filename == '__license__':
                self.license_window()
            elif worksheet_filename[-7:] == '__doc__':
                self.plain_text_worksheet(worksheet_filename[:-7], prompts=True)
            elif worksheet_filename[-9:] == '__plain__':
                self.plain_text_worksheet(worksheet_filename[:-9], prompts=False)
            elif worksheet_filename[-9:] == '__print__':
                self.html_worksheet(worksheet_filename[:-9], do_print=True)
            elif worksheet_filename[-10:]== '__upload__':
                self.upload_window()
            else:
                self.html_worksheet(worksheet_filename, do_print=False)
            return

        elif path[-4:] == '.sws':

            worksheet_filename = path[:-4]
            self.download_worksheet(worksheet_filename)
            return

        elif path[-12:] == '__main__.css':
            self.wfile.write(css.css())
            return

        elif path[-5:] == '__.js':
            if self.path[-18:-7] == '__keyboard_':
                self.wfile.write(keyboards.get_keyboard(self.path[-7:-5]))
                return
            elif path[-13:-3] == '__main__':
                self.wfile.write(js.javascript())
                return
        try:
            if path in static_images: #this list is defined at the top of this file
                binfile = self.image(path)
            elif path[:7] == 'jsmath/':
                binfile = open(SAGE_EXTCODE + "/javascript/" + path, 'rb').read()
            else:
                binfile = open(path, 'rb').read()
        except IOError, msg:
            print 'file not found', msg
            return self.file_not_found()
        self.send_response(200)

        mime_type = mimetypes.guess_type(self.path)[0]
        if mime_type is None:
            mime_type = "text/plain"
        self.send_header("Content-type", mime_type)
        self.send_header("Cache-control", "no-store")

        self.end_headers()

        f = StringIO()
        f.write(binfile)
        f.flush()
        f.seek(0)

<<<<<<< HEAD
        # Give at most ten seconds to the browser to download the image,
        # since this locks the whole server.  Also, Firefox when receiving
        # some images (maybe corrupted) will totally hang; doing this
        # deals with that problem.
        # TODO: probably the only good way to deal with this is
        # to switch to using twisted.

        alarm(10)
=======


        alarm(3)
>>>>>>> 075719ab
        try:
           while 1:
               buf = f.read(128)
               if not buf:
                   break
               self.wfile.write(buf)
        except KeyboardInterrupt:
           pass
        cancel_alarm()
        return f

        # the code below should work the same as above, but locks.
        alarm(3)
        try:
           shutil.copyfileobj(f, self.wfile, length=128)
        except KeyboardInterrupt:
            pass
        cancel_alarm()
        f.close()
        return f


    def show_page(self, worksheet_id,show_debug=False):
        self.send_head()
        if worksheet_id == '':
            W = None
            worksheet_id = None
            auth = True
        else:
            try:
                W = notebook.get_worksheet_with_id(worksheet_id)
            except KeyError:
                W = notebook.create_new_worksheet(worksheet_id)
                worksheet_id = W.id()
            auth = self.auth_worksheet(W)

        self.wfile.write(notebook.html(worksheet_id=worksheet_id,
                                       authorized=self.authorize(),
                                       show_debug=show_debug,
                                       worksheet_authorized = auth))


    def file_not_found(self):
        self.send_response(404)
        self.send_header("Content-type", 'text/plain')
        self.end_headers()
        self.wfile.write("SAGE Server: File not found")

    def do_GET(self):
        """
        Handle a HTTP GET request.

        The basic operation of this function is to
        examine the request path and decide to serve
        either a static file based on the file extension,
        or in the case that a '?' found in the path,
        modify the path and continue.

        """
        if notebook.log_server():
            notebook.server_log().append(["GET", self.path])
        self.get_cookie()
        # The question mark trick here is so that images will be reloaded when
        # the async request requests the output text for a computation.
        # This is inspired by http://www.irt.org/script/416.htm/.
        show_debug=False
        i = self.path.rfind('?')
        if i != -1:
            if self.path[i+1:i+6] == 'debug':
                show_debug = True
            elif self.path[i+1:i+5] == 'edit':
                j = self.path.rfind('/')
                worksheet_filename = self.path[j+1:i]
                self.edit_text(worksheet_filename,prompts=False)
                return
            self.path = self.path[:i]

        #verbose(self.path)
        if self.path[-4:] in ['.eps', '.pdf', '.png', '.bmp', '.svg', '.tex', \
                              '.dvi', '.log', '.css',\
                              '.txt', '.ico', '.sws'] or \
               self.path[-2:] in ['.c'] or \
               self.path[-5:] in ['.sobj', '.html'] or \
               self.path[-3:] in ['.ps', '.js'] or \
               ('/jsmath/' in self.path and self.path[-3] == '.js'):
            return self.get_file()
        path = self.path.strip('/')
        i = path.find('/')
        if i == -1:
            i = len(path)

        try:
            worksheet_id = path[:i]
        except ValueError:
            worksheet_id = None
        path = path[i+1:]
        if path == '':
            return self.show_page(worksheet_id=worksheet_id,show_debug=show_debug)
        else:
            self.file_not_found()

    def get_cookie(self):
        """
        Get a cookie from the html header.
        """
        self.cookie=Cookie.SimpleCookie()
        if self.headers.has_key('cookie'):
            try:
                self.cookie=Cookie.SimpleCookie(self.headers.getheader("cookie"))
            except Cookie.CookieError, msg:
                print msg
                pass

    def authorize(self):
        """
        Set the permissions for a given worksheet.

        If the password is not given correctly, then
        the user is still allowed to view the given
        worksheet, just not evaluate any cells.

        This is not a rigorous security method,
        including the fact that the password is sent
        in clear text.

        """
        username = password = "";
        if self.cookie.has_key('username'):
            username = self.cookie['username'].value
        if self.cookie.has_key('password'):
            password = self.cookie['password'].value
        return notebook.authorize(username + ":" + password);

    def do_POST(self):
        """
        Handle a HTTP POST request.

        This differers from the HTTP GET by the fact that
        along with the POST request comes post variables
        which a used to evaluate the POST handling functions.

        """
        self.get_cookie()
        content_type, post_dict = cgi.parse_header(self.headers.getheader('content-type'))
        #verbose("POST: %s"%post_dict)
        self.save_notebook_every_so_often()

        if not self.authorize():
            self.body = {}

        elif content_type == 'multipart/form-data':
            M = cgi.parse_multipart(self.rfile, post_dict);

            if self.path[-5:] == '?edit' and self.path != '?edit':
                filename = self.path[1:-5]
                if M.has_key('button_save'):
                    self.edit_save(filename, M['textfield'][0])
                elif M.has_key('button_cancel'):
                    self.edit_cancel(filename)
                return

            if self.path == '/upload_worksheet' and M.has_key('fileField'):
                tmp = '%s/tmp.sws'%notebook.directory()
                f = file(tmp,'wb')
                f.write(M['fileField'][0])
                f.close()
                self.import_worksheet_local_file(tmp)
                os.unlink(tmp);

        elif content_type == 'application/x-www-form-urlencoded':
            self.send_response(200)
            self.send_header("Content-type", 'text/plain')
            self.end_headers()

            method = self.path[self.path.rfind('/')+1:]
            if method in ['cell_output_set', 'hide_all', 'restart_sage', 'show_all', 'introspect',
                          'new_cell', 'new_cell_after', 'delete_cell', 'cell_update', 'interrupt',
                          'cell_id_list', 'add_worksheet', 'delete_worksheet', 'unlock_worksheet',
                          'insert_wiki_cells', 'delete_cell_all']:
                eval("self.%s()"%method)
            else:
                if self.path[-8:]   == '/refresh':
                    self.show_page(worksheet_id=None, body_only=True)
                elif self.path[-6:] == '/eval0':
                    self.eval_cell(newcell=False)
                elif self.path[-6:] == '/eval1':
                    self.eval_cell(newcell=True)

        else:
            self.body = {}                   # Unknown content-type

        # some browsers send 2 more bytes...  ? which ?
        ready_to_read,x,y = select.select([self.connection],[],[],0)
        if ready_to_read:
            self.rfile.read(2)

    def do_HEAD(self):
        self.send_head()

    def send_head(self):
        self.send_response(200)
        if self.path[-4:] == '.png':
            self.send_header("Content-type", 'image/png')
        if self.path[-4:] == '.bmp':
            self.send_header("Content-type", 'image/bmp')
        elif self.path[-4:] == '.svg':
            self.send_header("Content-type", 'image/svg+xml')
        elif self.path[-4:] == '.txt':
            self.send_header("Content-type", 'text/plain')
        elif self.path[-2:] == '.c':
            self.send_header("Content-type", 'text/plain')
        elif self.path[-5:] == '.sobj':
            self.send_header("Content-type", 'application/sobj')
        else:
            self.send_header("Content-type", 'text/html')
        self.end_headers()



    def image(self, filename):
        try:
            return self._images[filename]
        except AttributeError:
            self._images = {}
            return self.image(filename)
        except KeyError:
            self._images[filename] = open(SAGE_ROOT + '/data/extcode/images/' + filename, 'rb').read()
            return self._images[filename]


class NotebookServer:
    def __init__(self, notebook, port, address):
        self.__notebook = notebook
        self.__httpd = BaseHTTPServer.HTTPServer((address,int(port)), WebServer)
        try:
            # this seems to be BSD specific
            self.__httpd.socket.setsockopt(socket.SOL_SOCKET, socket.SO_REUSEPORT, 1)
        except AttributeError:
            try:
                # on linux, this seems to do both addr and port.
                self.__httpd.socket.setsockopt(socket.SOL_SOCKET, socket.SO_REUSEADDR, 1)
            except AttributeError:
                pass
        self.__address = address
        self.__port = port

    def auth_string(self):
        try:
            return self.__auth
        except AttributeError:
            self.__auth = ":"
        return self.__auth

    def address(self):
        return self.__address

    def port(self):
        return self.__port

    def notebook(self):
        return self.__notebook

    def url(self):
        return 'http://%s:%s"'%(self.__address, self.__port)

    def serve(self):
        global notebook
        notebook = self.notebook()
        try:
            print "Press Control-C to stop the server."
            self.__httpd.serve_forever()
        except KeyboardInterrupt:
            notebook.save()
            print "Shutting down notebook server."
            notebook = None
        else:
            notebook.save()


<|MERGE_RESOLUTION|>--- conflicted
+++ resolved
@@ -651,28 +651,21 @@
         f.flush()
         f.seek(0)
 
-<<<<<<< HEAD
-        # Give at most ten seconds to the browser to download the image,
-        # since this locks the whole server.  Also, Firefox when receiving
-        # some images (maybe corrupted) will totally hang; doing this
-        # deals with that problem.
-        # TODO: probably the only good way to deal with this is
-        # to switch to using twisted.
-
-        alarm(10)
-=======
-
-
+
+        cancel_alarm()
         alarm(3)
->>>>>>> 075719ab
-        try:
-           while 1:
-               buf = f.read(128)
+        bufsize = 64
+        k = 0
+        try:
+           while True:
+               buf = f.read(bufsize)
+               k += bufsize
                if not buf:
                    break
                self.wfile.write(buf)
         except KeyboardInterrupt:
-           pass
+            print "timed out sending '%s'"%path
+            pass
         cancel_alarm()
         return f
 
