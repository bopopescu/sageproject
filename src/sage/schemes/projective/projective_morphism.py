r"""
Morphisms on projective varieties

A morphism of schemes determined by rational functions that define
what the morphism does on points in the ambient projective space.


AUTHORS:

- David Kohel, William Stein

- William Stein (2006-02-11): fixed bug where P(0,0,0) was allowed as
  a projective point.

- Volker Braun (2011-08-08): Renamed classes, more documentation, misc
  cleanups.

- Ben Hutz (2013-03) iteration functionality and new directory structure
  for affine/projective, height functionality

- Brian Stout, Ben Hutz (Nov 2013) - added minimal model functionality

"""

# Historical note: in trac #11599, V.B. renamed
# * _point_morphism_class -> _morphism
# * _homset_class -> _point_homset

#*****************************************************************************
#       Copyright (C) 2011 Volker Braun <vbraun.name@gmail.com>
#       Copyright (C) 2006 David Kohel <kohel@maths.usyd.edu.au>
#       Copyright (C) 2006 William Stein <wstein@gmail.com>
#
#  Distributed under the terms of the GNU General Public License (GPL)
#  as published by the Free Software Foundation; either version 2 of
#  the License, or (at your option) any later version.
#                  http://www.gnu.org/licenses/
#*****************************************************************************

from sage.categories.homset        import Hom
from sage.functions.all            import sqrt
from sage.matrix.constructor       import matrix, identity_matrix
from sage.misc.cachefunc           import cached_method
from sage.misc.misc                import subsets
from sage.misc.mrange              import xmrange
from sage.modules.free_module_element import vector
from sage.rings.all                import Integer, moebius
from sage.rings.arith              import gcd, lcm, next_prime, binomial, primes
from sage.rings.complex_field      import ComplexField
from sage.rings.finite_rings.constructor import GF, is_PrimeFiniteField
from sage.rings.finite_rings.integer_mod_ring import Zmod
from sage.rings.fraction_field     import FractionField
from sage.rings.integer_ring       import ZZ
from sage.rings.polynomial.polynomial_ring_constructor import PolynomialRing
from sage.rings.quotient_ring      import QuotientRing_generic
from sage.rings.rational_field     import QQ
from sage.rings.real_mpfr          import RealField
from sage.schemes.generic.morphism import SchemeMorphism_polynomial
from sage.symbolic.constants       import e
from copy import copy
from sage.parallel.ncpus           import ncpus
from sage.parallel.use_fork        import p_iter_fork
from sage.ext.fast_callable        import fast_callable
from sage.misc.lazy_attribute      import lazy_attribute
import sys

class SchemeMorphism_polynomial_projective_space(SchemeMorphism_polynomial):
    """
    A morphism of schemes determined by rational functions that define
    what the morphism does on points in the ambient projective space.

    EXAMPLES::

        sage: R.<x,y> = QQ[]
        sage: P1 = ProjectiveSpace(R)
        sage: H = P1.Hom(P1)
        sage: H([y,2*x])
        Scheme endomorphism of Projective Space of dimension 1 over Rational Field
          Defn: Defined on coordinates by sending (x : y) to
                (y : 2*x)

    An example of a morphism between projective plane curves (see :trac:`10297`)::

        sage: P2.<x,y,z> = ProjectiveSpace(QQ,2)
        sage: f = x^3+y^3+60*z^3
        sage: g = y^2*z-( x^3 - 6400*z^3/3)
        sage: C = Curve(f)
        sage: E = Curve(g)
        sage: xbar,ybar,zbar = C.coordinate_ring().gens()
        sage: H = C.Hom(E)
        sage: H([zbar,xbar-ybar,-(xbar+ybar)/80])
        Scheme morphism:
          From: Projective Curve over Rational Field defined by x^3 + y^3 + 60*z^3
          To:   Projective Curve over Rational Field defined by -x^3 + y^2*z + 6400/3*z^3
          Defn: Defined on coordinates by sending (x : y : z) to
                (z : x - y : -1/80*x - 1/80*y)

    A more complicated example::

        sage: P2.<x,y,z> = ProjectiveSpace(2,QQ)
        sage: P1 = P2.subscheme(x-y)
        sage: H12 = P1.Hom(P2)
        sage: H12([x^2,x*z, z^2])
        Scheme morphism:
          From: Closed subscheme of Projective Space of dimension 2 over Rational Field defined by:
          x - y
          To:   Projective Space of dimension 2 over Rational Field
          Defn: Defined on coordinates by sending (x : y : z) to
              (y^2 : y*z : z^2)

    We illustrate some error checking::

        sage: R.<x,y> = QQ[]
        sage: P1 = ProjectiveSpace(R)
        sage: H = P1.Hom(P1)
        sage: f = H([x-y, x*y])
        Traceback (most recent call last):
        ...
        ValueError: polys (=[x - y, x*y]) must be of the same degree

        sage: H([x-1, x*y+x])
        Traceback (most recent call last):
        ...
        ValueError: polys (=[x - 1, x*y + x]) must be homogeneous

        sage: H([exp(x),exp(y)])
        Traceback (most recent call last):
        ...
        TypeError: polys (=[e^x, e^y]) must be elements of
        Multivariate Polynomial Ring in x, y over Rational Field
    """

    def __init__(self, parent, polys, check=True):
        """
        The Python constructor.

        See :class:`SchemeMorphism_polynomial` for details.

        EXAMPLES::

            sage: P1.<x,y> = ProjectiveSpace(QQ,1)
            sage: H = P1.Hom(P1)
            sage: H([y,2*x])
            Scheme endomorphism of Projective Space of dimension 1 over Rational Field
              Defn: Defined on coordinates by sending (x : y) to
                    (y : 2*x)
        """
        SchemeMorphism_polynomial.__init__(self, parent, polys, check)

        if check:
            # morphisms from projective space are always given by
            # homogeneous polynomials of the same degree
            try:
                d = polys[0].degree()
            except AttributeError:
                polys = [f.lift() for f in polys]
            if not all([f.is_homogeneous() for f in polys]):
                raise  ValueError("polys (=%s) must be homogeneous" % polys)
            degs = [f.degree() for f in polys]
            if not all([d == degs[0] for d in degs[1:]]):
                raise ValueError("polys (=%s) must be of the same degree" % polys)
        self._is_prime_finite_field = is_PrimeFiniteField(polys[0].base_ring())

    def __call__(self, x, check=True):
        """
        Evaluate projective morphism at point described by ``x``.

        EXAMPLES::

            sage: P.<x,y,z>=ProjectiveSpace(QQ,2)
            sage: H=Hom(P,P)
            sage: f=H([x^2+y^2,y^2,z^2 + y*z])
            sage: f(P([1,1,1]))
            (1 : 1/2 : 1)

        """
        from sage.schemes.projective.projective_point import SchemeMorphism_point_projective_ring
        if check:
            if not isinstance(x, SchemeMorphism_point_projective_ring):
                try:
                    x = self.domain()(x)
                except (TypeError, NotImplementedError):
                    raise TypeError, "%s fails to convert into the map's domain %s, but a `pushforward` method is not properly implemented"%(x, self.domain())
            elif self.domain()!=x.codomain():
                raise TypeError, "%s fails to convert into the map's domain %s, but a `pushforward` method is not properly implemented"%(x, self.domain())

        # Passes the array of args to _fast_eval
        P = self._fast_eval(x._coords)
        return self.codomain().point(P, check)

    @lazy_attribute
    def _fastpolys(self):
        """
        Lazy attribute for fast_callable polynomials for ``self``.

        EXAMPLES::

            sage: P.<x,y>=ProjectiveSpace(QQ,1)
            sage: H = Hom(P,P)
            sage: f = H([x^2+y^2,y^2])
            sage: [g.op_list() for g in f._fastpolys]
            [[('load_const', 0), ('load_const', 1), ('load_arg', 1), ('ipow', 2), 'mul', 'add', ('load_const', 1), ('load_arg', 0), ('ipow', 2), 'mul', 'add', 'return'], [('load_const', 0), ('load_const', 1), ('load_arg', 1), ('ipow', 2), 'mul', 'add', 'return']]
        """
        polys = self._polys

        fastpolys = []
        for poly in polys:
            # These tests are in place because the float and integer domain evaluate
            # faster than using the base_ring
            if self._is_prime_finite_field:
                prime = polys[0].base_ring().characteristic()
                degree = polys[0].degree()
                coefficients = poly.coefficients()
                height = max(abs(c.lift()) for c in coefficients)
                num_terms = len(coefficients)
                largest_value = num_terms * height * (prime - 1) ** degree
                # If the calculations will not overflow the float data type use domain float
                # Else use domain integer
                if largest_value < (2 ** sys.float_info.mant_dig):
                    fastpolys.append(fast_callable(poly, domain=float))
                else:
                    fastpolys.append(fast_callable(poly, domain=ZZ))
            else:
                fastpolys.append(fast_callable(poly, domain=poly.base_ring()))
        return fastpolys

    def _fast_eval(self, x):
        """
        Evaluate projective morphism at point described by ``x``.

        EXAMPLES::

            sage: P.<x,y,z>=ProjectiveSpace(QQ,2)
            sage: H=Hom(P,P)
            sage: f=H([x^2+y^2,y^2,z^2 + y*z])
            sage: f._fast_eval([1,1,1])
            [2, 1, 2]

            ::

            sage: T.<z> = LaurentSeriesRing(ZZ)
            sage: P.<x,y> = ProjectiveSpace(T,1)
            sage: H = End(P)
            sage: f = H([x^2+x*y,y^2])
            sage: Q = P(z,1)
            sage: f._fast_eval(list(Q))
            [z + z^2, 1]

            ::

            sage: T.<z>=PolynomialRing(CC)
            sage: I=T.ideal(z^3)
            sage: P.<x,y>=ProjectiveSpace(T.quotient_ring(I),1)
            sage: H=End(P)
            sage: f=H([x^2+x*y,y^2])
            sage: Q=P(z^2,1)
            sage: f._fast_eval(list(Q))
            [zbar^2, 1.00000000000000]

            ::

            sage: T.<z>=LaurentSeriesRing(CC)
            sage: R.<t>=PolynomialRing(T)
            sage: P.<x,y>=ProjectiveSpace(R,1)
            sage: H=End(P)
            sage: f=H([x^2+x*y,y^2])
            sage: F=f.dehomogenize(1)
            sage: Q=P(t^2,z)
            sage: f._fast_eval(list(Q))
            [t^4 + z*t^2, z^2]
        """
        P = [f(*x) for f in self._fastpolys]
        return P

    def __eq__(self, right):
        """
        Tests the equality of two projective spaces.

        INPUT:

        - ``right`` - a map on projective space

        OUTPUT:

        - Boolean - True if ``self`` and ``right`` define the same projective map. False otherwise.

        EXAMPLES::

            sage: P1.<x,y> = ProjectiveSpace(RR,1)
            sage: P2.<x,y> = ProjectiveSpace(QQ,1)
            sage: P1==P2
            False

            ::

            sage: R.<x,y> = QQ[]
            sage: P1 = ProjectiveSpace(R)
            sage: P2.<x,y> = ProjectiveSpace(QQ,1)
            sage: P1==P2
            True
        """
        if not isinstance(right, SchemeMorphism_polynomial):
            return False
        else:
            n = len(self._polys)
            for i in range(0, n):
                for j in range(i + 1, n):
                    if self._polys[i] * right._polys[j] != self._polys[j] * right._polys[i]:
                        return False
        return True

    def __ne__(self, right):
        """
        Tests the inequality of two projective spaces.

        INPUT:

        - ``right`` -- a map on projective space

        OUTPUT:

        - Boolean -- True if ``self`` and ``right`` define different projective maps. False otherwise.

        EXAMPLES::

            sage: P1.<x,y> = ProjectiveSpace(RR,1)
            sage: P2.<x,y> = ProjectiveSpace(QQ,1)
            sage: P1!=P2
            True

            ::

            sage: R.<x,y> = QQ[]
            sage: P1 = ProjectiveSpace(R)
            sage: P2.<x,y> = ProjectiveSpace(QQ,1)
            sage: P1!=P2
            False
        """
        if not isinstance(right, SchemeMorphism_polynomial):
            return True
        else:
            n = len(self._polys)
            for i in range(0, n):
                for j in range(i + 1, n):
                    if self._polys[i] * right._polys[j] != self._polys[j] * right._polys[i]:
                        return True
        return False

    def scale_by(self, t):
        """
        Scales each coordinates by a factor of `t`.

        A ``TypeError`` occurs if the point is not in the coordinate_ring
        of the parent after scaling.

        INPUT:

        - ``t`` -- a ring element

        OUTPUT:

        - None.

        EXAMPLES::

            sage: A.<x,y> = ProjectiveSpace(QQ,1)
            sage: H = Hom(A,A)
            sage: f = H([x^3-2*x*y^2,x^2*y])
            sage: f.scale_by(1/x)
            sage: f
            Scheme endomorphism of Projective Space of dimension 1 over Rational
            Field
              Defn: Defined on coordinates by sending (x : y) to
                    (x^2 - 2*y^2 : x*y)

        ::

            sage: R.<t> = PolynomialRing(QQ)
            sage: P.<x,y> = ProjectiveSpace(R,1)
            sage: H = Hom(P,P)
            sage: f = H([3/5*x^2,6*y^2])
            sage: f.scale_by(5/3*t); f
            Scheme endomorphism of Projective Space of dimension 1 over Univariate
            Polynomial Ring in t over Rational Field
              Defn: Defined on coordinates by sending (x : y) to
                    (t*x^2 : 10*t*y^2)

        ::

            sage: P.<x,y,z> = ProjectiveSpace(GF(7),2)
            sage: X = P.subscheme(x^2-y^2)
            sage: H = Hom(X,X)
            sage: f = H([x^2,y^2,z^2])
            sage: f.scale_by(x-y);f
            Scheme endomorphism of Closed subscheme of Projective Space of dimension
            2 over Finite Field of size 7 defined by:
              x^2 - y^2
              Defn: Defined on coordinates by sending (x : y : z) to
                    (x*y^2 - y^3 : x*y^2 - y^3 : x*z^2 - y*z^2)
        """
        if t == 0:
            raise ValueError("Cannot scale by 0")
        R = self.domain().coordinate_ring()
        if isinstance(R, QuotientRing_generic):
            phi = R._internal_coerce_map_from(self.domain().ambient_space().coordinate_ring())
            for i in range(self.codomain().ambient_space().dimension_relative() + 1):
                self._polys[i] = phi(self._polys[i] * t).lift()
        else:
            for i in range(self.codomain().ambient_space().dimension_relative() + 1):
                self._polys[i] = R(self._polys[i] * t)

    def normalize_coordinates(self):
        """
        Scales by 1/gcd of the coordinate functions. Also, scales to clear any denominators from the coefficients.
        This is done in place.

        OUTPUT:

        - None.

        EXAMPLES::

            sage: P.<x,y> = ProjectiveSpace(QQ,1)
            sage: H = Hom(P,P)
            sage: f = H([5/4*x^3,5*x*y^2])
            sage: f.normalize_coordinates(); f
            Scheme endomorphism of Projective Space of dimension 1 over Rational
            Field
              Defn: Defined on coordinates by sending (x : y) to
                    (x^2 : 4*y^2)

        ::

            sage: P.<x,y,z> = ProjectiveSpace(GF(7),2)
            sage: X = P.subscheme(x^2-y^2)
            sage: H = Hom(X,X)
            sage: f = H([x^3+x*y^2,x*y^2,x*z^2])
            sage: f.normalize_coordinates(); f
            Scheme endomorphism of Closed subscheme of Projective Space of dimension
            2 over Finite Field of size 7 defined by:
              x^2 - y^2
              Defn: Defined on coordinates by sending (x : y : z) to
                    (2*y^2 : y^2 : z^2)

        .. NOTE:: gcd raises an error if the base_ring does not support gcds.
        """
        GCD = gcd(self[0], self[1])
        index = 2
        if self[0].lc() > 0 or self[1].lc() > 0:
            neg = 0
        else:
            neg = 1
        N = self.codomain().ambient_space().dimension_relative() + 1
        while GCD != 1 and index < N:
            if self[index].lc() > 0:
                neg = 0
            GCD = gcd(GCD, self[index])
            index += +1

        if GCD != 1:
            R = self.domain().base_ring()
            if neg == 1:
                self.scale_by(R(-1) / GCD)
            else:
                self.scale_by(R(1) / GCD)
        else:
            if neg == 1:
                self.scale_by(-1)

        #clears any denominators from the coefficients
        LCM = lcm([self[i].denominator() for i in range(N)])
        self.scale_by(LCM)

        #scales by 1/gcd of the coefficients.
        GCD = gcd([self[i].content() for i in range(N)])
        if GCD != 1:
            self.scale_by(1 / GCD)

    def dynatomic_polynomial(self, period):
        r"""
        For a map `f:\mathbb{P}^1 \to \mathbb{P}^1` this function computes the dynatomic polynomial.

        The dynatomic polynomial is the analog of the cyclotomic
        polynomial and its roots are the points of formal period `period`.

        ALGORITHM:

        For a positive integer `n`, let `[F_n,G_n]` be the coordinates of the `nth` iterate of `f`.
        Then construct

        .. MATH::

            \Phi^{\ast}_n(f)(x,y) = \sum_{d \mid n} (yF_d(x,y) - xG_d(x,y))^{\mu(n/d)}

        where `\mu` is the Moebius function.

        For a pair `[m,n]`, let `f^m = [F_m,G_m]`. Compute

        .. MATH::

            \Phi^{\ast}_{m,n}(f)(x,y) = \Phi^{\ast}_n(f)(F_m,G_m)/\Phi^{\ast}_n(f)(F_{m-1},G_{m-1})

        REFERENCES:

        .. [Hutz] B. Hutz. Efficient determination of rational preperiodic
           points for endomorphisms of projective space.
           :arxiv:`1210.6246`, 2012.

        .. [MoPa] P. Morton and P. Patel. The Galois theory of periodic points
           of polynomial maps. Proc. London Math. Soc., 68 (1994), 225-263.

        INPUT:

        - ``period`` -- a positive integer or a list/tuple `[m,n]` where `m` is the preperiod and `n` is the period

        OUTPUT:

        - If possible, a two variable polynomial in the coordinate ring of ``self``.
          Otherwise a fraction field element of the coordinate ring of ``self``

        .. TODO::

            Do the division when the base ring is p-adic or a function field
            so that the output is a polynomial.

        EXAMPLES::

            sage: P.<x,y> = ProjectiveSpace(QQ,1)
            sage: H = Hom(P,P)
            sage: f = H([x^2+y^2,y^2])
            sage: f.dynatomic_polynomial(2)
            x^2 + x*y + 2*y^2

        ::

            sage: P.<x,y> = ProjectiveSpace(ZZ,1)
            sage: H = Hom(P,P)
            sage: f = H([x^2+y^2,x*y])
            sage: f.dynatomic_polynomial(4)
            2*x^12 + 18*x^10*y^2 + 57*x^8*y^4 + 79*x^6*y^6 + 48*x^4*y^8 + 12*x^2*y^10 + y^12

        ::

            sage: P.<x,y> = ProjectiveSpace(CC,1)
            sage: H = Hom(P,P)
            sage: f = H([x^2+y^2,3*x*y])
            sage: f.dynatomic_polynomial(3)
            13.0000000000000*x^6 + 117.000000000000*x^4*y^2 +
            78.0000000000000*x^2*y^4 + y^6

        ::

            sage: P.<x,y> = ProjectiveSpace(QQ,1)
            sage: H = Hom(P,P)
            sage: f = H([x^2-10/9*y^2,y^2])
            sage: f.dynatomic_polynomial([2,1])
            x^4*y^2 - 11/9*x^2*y^4 - 80/81*y^6

        ::

            sage: P.<x,y> = ProjectiveSpace(QQ,1)
            sage: H = Hom(P,P)
            sage: f = H([x^2-29/16*y^2,y^2])
            sage: f.dynatomic_polynomial([2,3])
            x^12 - 95/8*x^10*y^2 + 13799/256*x^8*y^4 - 119953/1024*x^6*y^6 +
            8198847/65536*x^4*y^8 - 31492431/524288*x^2*y^10 +
            172692729/16777216*y^12

        ::

            sage: P.<x,y> = ProjectiveSpace(ZZ,1)
            sage: H = Hom(P,P)
            sage: f = H([x^2-y^2,y^2])
            sage: f.dynatomic_polynomial([1,2])
            x^2 - x*y

        ::

            sage: P.<x,y> = ProjectiveSpace(QQ,1)
            sage: H = Hom(P,P)
            sage: f = H([x^3-y^3,3*x*y^2])
            sage: f.dynatomic_polynomial([0,4])==f.dynatomic_polynomial(4)
            True

        ::

            sage: P.<x,y,z> = ProjectiveSpace(QQ,2)
            sage: H = Hom(P,P)
            sage: f = H([x^2+y^2,x*y,z^2])
            sage: f.dynatomic_polynomial(2)
            Traceback (most recent call last):
            ...
            TypeError: Does not make sense in dimension >1

        ::

            sage: P.<x,y> = ProjectiveSpace(Qp(5),1)
            sage: H = Hom(P,P)
            sage: f = H([x^2+y^2,y^2])
            sage: f.dynatomic_polynomial(2)
            (x^4*y + (2 + O(5^20))*x^2*y^3 - x*y^4 + (2 + O(5^20))*y^5)/(x^2*y -
            x*y^2 + y^3)

        .. TODO:: It would be nice to get this to actually be a polynomial.

        ::

            sage: L.<t> = PolynomialRing(QQ)
            sage: P.<x,y> = ProjectiveSpace(L,1)
            sage: H = Hom(P,P)
            sage: f = H([x^2+t*y^2,y^2])
            sage: f.dynatomic_polynomial(2)
            x^2 + x*y + (t + 1)*y^2

        ::

            sage: K.<c> = PolynomialRing(ZZ)
            sage: P.<x,y> = ProjectiveSpace(K,1)
            sage: H = Hom(P,P)
            sage: f = H([x^2+ c*y^2,y^2])
            sage: f.dynatomic_polynomial([1,2])
            x^2 - x*y + (c + 1)*y^2

        ::

            sage: P.<x,y> = ProjectiveSpace(QQ,1)
            sage: H = Hom(P,P)
            sage: f = H([x^2+y^2,y^2])
            sage: f.dynatomic_polynomial(2)
            x^2 + x*y + 2*y^2
            sage: R.<X> = PolynomialRing(QQ)
            sage: K.<c> = NumberField(X^2 + X + 2)
            sage: PP = P.change_ring(K)
            sage: ff = f.change_ring(K)
            sage: p = PP((c,1))
            sage: ff(ff(p)) == p
            True

        ::

            sage: P.<x,y> = ProjectiveSpace(QQ,1)
            sage: H = Hom(P,P)
            sage: f = H([x^2+y^2,x*y])
            sage: f.dynatomic_polynomial([2,2])
            x^4 + 4*x^2*y^2 + y^4
            sage: R.<X> = PolynomialRing(QQ)
            sage: K.<c> = NumberField(X^4 + 4*X^2 + 1)
            sage: PP = P.change_ring(K)
            sage: ff = f.change_ring(K)
            sage: p = PP((c,1))
            sage: ff.nth_iterate(p,4) == ff.nth_iterate(p,2)
            True
       """
        if self.domain() != self.codomain():
            raise TypeError("Must have same domain and codomain to iterate")
        from sage.schemes.projective.projective_space import is_ProjectiveSpace
        if is_ProjectiveSpace(self.domain()) is False:
            raise NotImplementedError("Not implemented for subschemes")
        if self.domain().dimension_relative() > 1:
            raise TypeError("Does not make sense in dimension >1")

        if (isinstance(period, (list, tuple)) is False):
            period = [0, period]
        try:
            period[0] = ZZ(period[0])
            period[1] = ZZ(period[1])
        except TypeError:
            raise TypeError("Period and preperiod must be integers")
        if period[1] <= 0:
                raise AttributeError("Period must be at least 1")

        if period[0] != 0:
            m = period[0]
            fm = self.nth_iterate_map(m)
            fm1 = self.nth_iterate_map(m - 1)
            n = period[1]
            PHI = 1;
            x = self.domain().gen(0)
            y = self.domain().gen(1)
            F = self._polys
            f = F
            for d in range(1, n + 1):
                if n % d == 0:
                    PHI = PHI * ((y * F[0] - x * F[1]) ** moebius(n / d))
                if d != n: #avoid extra iteration
                    F = [f[0](F[0], F[1]), f[1](F[0], F[1])]
            if m != 0:
                PHI = PHI(fm._polys) / PHI(fm1._polys)
        else:
            PHI = 1;
            x = self.domain().gen(0)
            y = self.domain().gen(1)
            F = self._polys
            f = F
            for d in range(1, period[1] + 1):
                if period[1] % d == 0:
                    PHI = PHI * ((y * F[0] - x * F[1]) ** moebius(period[1] / d))
                if d != period[1]: #avoid extra iteration
                    F = [f[0](F[0], F[1]), f[1](F[0], F[1])]
        from sage.rings.polynomial.polynomial_ring import PolynomialRing_general
        from sage.rings.polynomial.multi_polynomial_ring_generic import MPolynomialRing_generic
        if (self.domain().base_ring() == RealField()
            or self.domain().base_ring() == ComplexField()):
            PHI = PHI.numerator()._maxima_().divide(PHI.denominator())[0].sage()
        elif isinstance(self.domain().base_ring(), (PolynomialRing_general, MPolynomialRing_generic)):
            from sage.rings.padics.generic_nodes import is_pAdicField, is_pAdicRing
            from sage.rings.function_field.function_field import is_FunctionField
            BR = self.domain().base_ring().base_ring()
            if is_pAdicField(BR) or is_pAdicRing(BR) or is_FunctionField(BR):
                raise NotImplementedError("Not implemented")
            PHI = PHI.numerator()._maxima_().divide(PHI.denominator())[0].sage()
            #do it again to divide out by denominators of coefficients
            PHI = PHI.numerator()._maxima_().divide(PHI.denominator())[0].sage()
        if PHI.denominator() == 1:
            PHI = self.coordinate_ring()(PHI)
        return(PHI)

    def nth_iterate_map(self, n):
        r"""
        For a map ``self`` this function returns the nth iterate of ``self`` as a
        function on ``self.domain()``

        ALGORITHM:

        Uses a form of successive squaring to reducing computations.


        .. TODO:: This could be improved.

        INPUT:

        - ``n`` -- a positive integer.

        OUTPUT:

        - A map between projective spaces

        EXAMPLES::

            sage: P.<x,y> = ProjectiveSpace(QQ,1)
            sage: H = Hom(P,P)
            sage: f = H([x^2+y^2,y^2])
            sage: f.nth_iterate_map(2)
            Scheme endomorphism of Projective Space of dimension 1 over Rational
            Field
              Defn: Defined on coordinates by sending (x : y) to
                    (x^4 + 2*x^2*y^2 + 2*y^4 : y^4)

        ::

            sage: P.<x,y> = ProjectiveSpace(CC,1)
            sage: H = Hom(P,P)
            sage: f = H([x^2-y^2,x*y])
            sage: f.nth_iterate_map(3)
            Scheme endomorphism of Projective Space of dimension 1 over Complex
            Field with 53 bits of precision
              Defn: Defined on coordinates by sending (x : y) to
                    (x^8 + (-7.00000000000000)*x^6*y^2 + 13.0000000000000*x^4*y^4 +
            (-7.00000000000000)*x^2*y^6 + y^8 : x^7*y + (-4.00000000000000)*x^5*y^3
            + 4.00000000000000*x^3*y^5 - x*y^7)

        ::

            sage: P.<x,y,z> = ProjectiveSpace(ZZ,2)
            sage: H = Hom(P,P)
            sage: f = H([x^2-y^2,x*y,z^2+x^2])
            sage: f.nth_iterate_map(2)
            Scheme endomorphism of Projective Space of dimension 2 over Integer Ring
              Defn: Defined on coordinates by sending (x : y : z) to
                    (x^4 - 3*x^2*y^2 + y^4 : x^3*y - x*y^3 : 2*x^4 - 2*x^2*y^2 + y^4
            + 2*x^2*z^2 + z^4)

        ::

            sage: P.<x,y,z> = ProjectiveSpace(QQ,2)
            sage: X = P.subscheme(x*z-y^2)
            sage: H = Hom(X,X)
            sage: f = H([x^2,x*z,z^2])
            sage: f.nth_iterate_map(2)
            Scheme endomorphism of Closed subscheme of Projective Space of dimension
            2 over Rational Field defined by:
              -y^2 + x*z
              Defn: Defined on coordinates by sending (x : y : z) to
                    (x^4 : x^2*z^2 : z^4)
        """
        if self.domain() != self.codomain():
            raise TypeError("Domain and Codomain of function not equal")
        if n < 0:
            raise TypeError("Iterate number must be a positive integer")
        N = self.codomain().ambient_space().dimension_relative() + 1
        F = list(self._polys)
        D = Integer(n).digits(2)  #need base 2
        Coord_ring = self.codomain().coordinate_ring()
        if isinstance(Coord_ring, QuotientRing_generic):
            PHI = [Coord_ring.gen(i).lift() for i in range(N)]
        else:
            PHI = [Coord_ring.gen(i) for i in range(N)]
        for i in range(len(D)):
            T = tuple([F[j] for j in range(N)])
            for k in range(D[i]):
                PHI = [PHI[j](T) for j in range(N)]
            if i != len(D) - 1: #avoid extra iterate
                F = [F[j](T) for j in range(N)] #'square'
        H = Hom(self.domain(), self.codomain())
        return(H(PHI))

    def nth_iterate(self, P, n, normalize=False):
        r"""
        For a map ``self`` and a point `P` in ``self.domain()``
        this function returns the nth iterate of `P` by ``self``.

        If ``normalize`` is ``True``, then the coordinates are
        automatically normalized.

        .. TODO:: Is there a more efficient way to do this?

        INPUT:

        - ``P`` -- a point in ``self.domain()``

        - ``n`` -- a positive integer.

        - ``normalize`` - Boolean (optional Default: ``False``)

        OUTPUT:

        - A point in ``self.codomain()``

        EXAMPLES::

            sage: P.<x,y> = ProjectiveSpace(ZZ,1)
            sage: H = Hom(P,P)
            sage: f = H([x^2+y^2,2*y^2])
            sage: Q = P(1,1)
            sage: f.nth_iterate(Q,4)
            (32768 : 32768)

        ::

            sage: P.<x,y> = ProjectiveSpace(ZZ,1)
            sage: H = Hom(P,P)
            sage: f = H([x^2+y^2,2*y^2])
            sage: Q = P(1,1)
            sage: f.nth_iterate(Q,4,1)
            (1 : 1)

        Is this the right behavior? ::

            sage: P.<x,y,z> = ProjectiveSpace(QQ,2)
            sage: H = Hom(P,P)
            sage: f = H([x^2,2*y^2,z^2-x^2])
            sage: Q = P(2,7,1)
            sage: f.nth_iterate(Q,2)
            (-16/7 : -2744 : 1)

        ::

            sage: R.<t> = PolynomialRing(QQ)
            sage: P.<x,y,z> = ProjectiveSpace(R,2)
            sage: H = Hom(P,P)
            sage: f = H([x^2+t*y^2,(2-t)*y^2,z^2])
            sage: Q = P(2+t,7,t)
            sage: f.nth_iterate(Q,2)
            (t^4 + 2507*t^3 - 6787*t^2 + 10028*t + 16 : -2401*t^3 + 14406*t^2 -
            28812*t + 19208 : t^4)

        ::

            sage: P.<x,y,z> = ProjectiveSpace(ZZ,2)
            sage: X = P.subscheme(x^2-y^2)
            sage: H = Hom(X,X)
            sage: f = H([x^2,y^2,z^2])
            sage: f.nth_iterate(X(2,2,3),3)
            (256 : 256 : 6561)

        ::

            sage: K.<c> = FunctionField(QQ)
            sage: P.<x,y> = ProjectiveSpace(K,1)
            sage: H = Hom(P,P)
            sage: f = H([x^3-2*x*y^2 - c*y^3,x*y^2])
            sage: f.nth_iterate(P(c,1),2)
            ((c^6 - 9*c^4 + 25*c^2 - c - 21)/(c^2 - 3) : 1)
        """
        return(P.nth_iterate(self, n, normalize))

    def degree(self):
        r"""
        This function returns the degree of ``self``.

        The degree is defined as the degree of the homogeneous
        polynomials that are the coordinates of ``self``.

        OUTPUT:

        - A positive integer

        EXAMPLES::

            sage: P.<x,y> = ProjectiveSpace(QQ,1)
            sage: H = Hom(P,P)
            sage: f = H([x^2+y^2,y^2])
            sage: f.degree()
            2

        ::

            sage: P.<x,y,z> = ProjectiveSpace(CC,2)
            sage: H = Hom(P,P)
            sage: f = H([x^3+y^3,y^2*z,z*x*y])
            sage: f.degree()
            3

        ::

            sage: R.<t> = PolynomialRing(QQ)
            sage: P.<x,y,z> = ProjectiveSpace(R,2)
            sage: H = Hom(P,P)
            sage: f = H([x^2+t*y^2,(2-t)*y^2,z^2])
            sage: f.degree()
            2

        ::

            sage: P.<x,y,z> = ProjectiveSpace(ZZ,2)
            sage: X = P.subscheme(x^2-y^2)
            sage: H = Hom(X,X)
            sage: f = H([x^2,y^2,z^2])
            sage: f.degree()
            2
        """
        return(self._polys[0].degree())

    def dehomogenize(self, n):
        r"""
        Returns the standard dehomogenization at the nth coordinate `(\frac{self[0]}{self[n]},\frac{self[1]}{self[n]},...)`.

        Note that the new function is defined over the fraction field
        of the base ring of ``self``.

        INPUT:

        - ``n`` -- a nonnegative integer

        OUTPUT:

        - :class:`SchemeMorphism_polynomial_affine_space` (on nth affine patch)

        EXAMPLES::

            sage: P.<x,y> = ProjectiveSpace(ZZ,1)
            sage: H = Hom(P,P)
            sage: f = H([x^2+y^2,y^2])
            sage: f.dehomogenize(0)
            Scheme endomorphism of Affine Space of dimension 1 over Integer Ring
              Defn: Defined on coordinates by sending (x) to
                    (x^2/(x^2 + 1))

        ::

            sage: P.<x,y,z> = ProjectiveSpace(QQ,2)
            sage: H = Hom(P,P)
            sage: f = H([x^2+y^2,y^2-z^2,2*z^2])
            sage: f.dehomogenize(2)
            Scheme endomorphism of Affine Space of dimension 2 over Rational Field
              Defn: Defined on coordinates by sending (x0, x1) to
                    (1/2*x0^2 + 1/2*x1^2, 1/2*x1^2 - 1/2)

        ::

            sage: R.<t> = PolynomialRing(QQ)
            sage: P.<x,y,z> = ProjectiveSpace(FractionField(R),2)
            sage: H = Hom(P,P)
            sage: f = H([x^2+t*y^2,t*y^2-z^2,t*z^2])
            sage: f.dehomogenize(2)
            Scheme endomorphism of Affine Space of dimension 2 over Fraction Field
            of Univariate Polynomial Ring in t over Rational Field
              Defn: Defined on coordinates by sending (x0, x1) to
                    (1/t*x0^2 + x1^2, x1^2 - 1/t)

        ::

            sage: P.<x,y,z> = ProjectiveSpace(ZZ,2)
            sage: X = P.subscheme(x^2-y^2)
            sage: H = Hom(X,X)
            sage: f = H([x^2,y^2,x*z])
            sage: f.dehomogenize(2)
            Scheme endomorphism of Closed subscheme of Affine Space of dimension 2
            over Integer Ring defined by:
              x0^2 - x1^2
              Defn: Defined on coordinates by sending (x0, x1) to
                    (x1^2/x0, x1^2/x0)
        """
        PS = self.domain()
        A = PS.ambient_space()
        if self._polys[n].substitute({A.gen(n):1}) == 0:
            raise ValueError("Can't dehomogenize at 0 coordinate.")
        else:
            Aff = PS.affine_patch(n)
            S = Aff.ambient_space().coordinate_ring()
            R = A.coordinate_ring()
            phi = R.hom([S.gen(j) for j in range(0, n)] + [1] + [S.gen(j) for j in range(n, A.dimension_relative())], S)
            F = []
            for i in range(0, A.dimension_relative() + 1):
                if i != n:
                    F.append(phi(self._polys[i]) / phi(self._polys[n]))
            H = Hom(Aff, Aff)
            return(H(F))

    def orbit(self, P, N, **kwds):
        r"""
        Returns the orbit of `P` by ``self``. If `n` is an integer it returns `[P,self(P),\ldots,self^n(P)]`.
        If `n` is a list or tuple `n=[m,k]` it returns `[self^m(P),\ldots,self^k(P)]`.
        Automatically normalize the points if ``normalize=True``. Perform the checks on point initialize if
        ``check=True``

        INPUT:

        - ``P`` -- a point in ``self.domain()``

        - ``n`` -- a non-negative integer or list or tuple of two non-negative integers

        kwds:

        - ``check`` -- boolean (optional - default: ``True``)

        - ``normalize`` -- boolean (optional - default: ``False``)


        OUTPUT:

        - a list of points in ``self.codomain()``

        EXAMPLES::

            sage: P.<x,y,z> = ProjectiveSpace(ZZ,2)
            sage: H = Hom(P,P)
            sage: f = H([x^2+y^2,y^2-z^2,2*z^2])
            sage: f.orbit(P(1,2,1),3)
            [(1 : 2 : 1), (5 : 3 : 2), (34 : 5 : 8), (1181 : -39 : 128)]

        ::

            sage: P.<x,y,z> = ProjectiveSpace(ZZ,2)
            sage: H = Hom(P,P)
            sage: f = H([x^2+y^2,y^2-z^2,2*z^2])
            sage: f.orbit(P(1,2,1),[2,4])
            [(34 : 5 : 8), (1181 : -39 : 128), (1396282 : -14863 : 32768)]

        ::

            sage: P.<x,y,z> = ProjectiveSpace(ZZ,2)
            sage: X = P.subscheme(x^2-y^2)
            sage: H = Hom(X,X)
            sage: f = H([x^2,y^2,x*z])
            sage: f.orbit(X(2,2,3),3,normalize=True)
            [(2 : 2 : 3), (2 : 2 : 3), (2 : 2 : 3), (2 : 2 : 3)]

        ::

            sage: P.<x,y> = ProjectiveSpace(QQ,1)
            sage: H = Hom(P,P)
            sage: f = H([x^2+y^2,y^2])
            sage: f.orbit(P.point([1,2],False),4,check=False)
            [(1 : 2), (5 : 4), (41 : 16), (1937 : 256), (3817505 : 65536)]

        ::

            sage: K.<c> = FunctionField(QQ)
            sage: P.<x,y> = ProjectiveSpace(K,1)
            sage: H = Hom(P,P)
            sage: f = H([x^2+c*y^2,y^2])
            sage: f.orbit(P(0,1),3)
            [(0 : 1), (c : 1), (c^2 + c : 1), (c^4 + 2*c^3 + c^2 + c : 1)]
        """
        return(P.orbit(self, N, **kwds))

    @cached_method
    def is_morphism(self):
        r"""
        returns ``True`` if self is a morphism (no common zero of defining polynomials).

        The map is a morphism if and only if the ideal generated by
        the defining polynomials is the unit ideal.

        OUTPUT:

        - Boolean

        EXAMPLES::

            sage: P.<x,y> = ProjectiveSpace(QQ,1)
            sage: H = Hom(P,P)
            sage: f = H([x^2+y^2,y^2])
            sage: f.is_morphism()
            True

        ::

            sage: P.<x,y,z> = ProjectiveSpace(RR,2)
            sage: H = Hom(P,P)
            sage: f = H([x*z-y*z,x^2-y^2,z^2])
            sage: f.is_morphism()
            False

        ::

            sage: R.<t> = PolynomialRing(GF(5))
            sage: P.<x,y,z> = ProjectiveSpace(R,2)
            sage: H = Hom(P,P)
            sage: f = H([x*z-t*y^2,x^2-y^2,t*z^2])
            sage: f.is_morphism()
            True
        """
        from sage.schemes.projective.projective_space import is_ProjectiveSpace
        if is_ProjectiveSpace(self.domain()) is False or is_ProjectiveSpace(self.codomain()) is False:
            raise NotImplementedError
        R = self.coordinate_ring()
        F = self._polys
        if R.base_ring().is_field():
            J = R.ideal(F)
        else:
            S = PolynomialRing(R.base_ring().fraction_field(), R.gens(), R.ngens())
            J = S.ideal([S.coerce(F[i]) for i in range(R.ngens())])
        if J.dimension() > 0:
            return False
        else:
            return True

    def resultant(self, normalize=False):
        r"""
        Computes the resultant of the defining polynomials of ``self`` if ``self`` is a map on the projective line.

        If ``normalize`` is ``True``, then first normalize the coordinate
        functions with :meth:`normalize_coordinates`.

        INPUT:

        - ``normalize`` -- Boolean (optional - default: ``False``)

        OUTPUT:

        - an element of ``self.codomain().base_ring()``

        EXAMPLES::

            sage: P.<x,y> = ProjectiveSpace(QQ,1)
            sage: H = Hom(P,P)
            sage: f = H([x^2+y^2,6*y^2])
            sage: f.resultant()
            36

        ::

            sage: R.<t> = PolynomialRing(GF(17))
            sage: P.<x,y> = ProjectiveSpace(R,1)
            sage: H = Hom(P,P)
            sage: f = H([t*x^2+t*y^2,6*y^2])
            sage: f.resultant()
            2*t^2
        """
        if self.domain().dimension_relative() > 1:
            raise TypeError("Only for dimension 1, use self.primes_of_bad_reduction() to get bad primes")
        if normalize is True:
            F = copy(self)
            F.normalize_coordinates()
        else:
            F = self
        x = self.domain().gen(0)
        y = self.domain().gen(1)
        d = self.degree()
        f = F[0].substitute({y:1})
        g = F[1].substitute({y:1})
        res = (f.lc() ** (d - g.degree()) * g.lc() ** (d - f.degree()) * f._pari_().polresultant(g, x))
        return(self.codomain().base_ring()(res))

    @cached_method
    def primes_of_bad_reduction(self, check=True):
        r"""
        Determines the primes of bad reduction for a map `self: \mathbb{P}^N \to \mathbb{P}^N`
        defined over `\ZZ` or `\QQ`.

        If ``check`` is ``True``, each prime is verified to be of bad reduction.

        ALGORITHM:

        `p` is a prime of bad reduction if and only if the defining
        polynomials of self have a common zero. Or stated another way,
        `p` is a prime of bad reducion if and only if the radical of
        the ideal defined by the defining polynomials of self is not
        `(x_0,x_1,\ldots,x_N)`.  This happens if and only if some
        power of each `x_i` is not in the ideal defined by the
        defining polynomials of self. This last condition is what is
        checked. The lcm of the coefficients of the monomials `x_i` in
        a groebner basis is computed. This may return extra primes.

        INPUT:

        - ``check`` -- Boolean (optional - default: ``True``)

        OUTPUT:

        - a list of integer primes.

        EXAMPLES::

            sage: P.<x,y> = ProjectiveSpace(QQ,1)
            sage: H = Hom(P,P)
            sage: f = H([1/3*x^2+1/2*y^2,y^2])
            sage: print f.primes_of_bad_reduction()
            [2, 3]

        ::

            sage: P.<x,y,z,w> = ProjectiveSpace(QQ,3)
            sage: H = Hom(P,P)
            sage: f = H([12*x*z-7*y^2,31*x^2-y^2,26*z^2,3*w^2-z*w])
            sage: f.primes_of_bad_reduction()
            [2, 3, 7, 13, 31]

        This is an example where check=False returns extra primes::

            sage: P.<x,y,z> = ProjectiveSpace(ZZ,2)
            sage: H = Hom(P,P)
            sage: f = H([3*x*y^2 + 7*y^3 - 4*y^2*z + 5*z^3, -5*x^3 + x^2*y + y^3 + 2*x^2*z, -2*x^2*y + x*y^2 + y^3 - 4*y^2*z + x*z^2])
            sage: f.primes_of_bad_reduction(False)
            [2, 5, 37, 2239, 304432717]
            sage: f.primes_of_bad_reduction()
            [5, 37, 2239, 304432717]
        """
        if self.base_ring() != ZZ and self.base_ring() != QQ:
            raise TypeError("Must be ZZ or QQ")
        from sage.schemes.projective.projective_space import is_ProjectiveSpace
        if is_ProjectiveSpace(self.domain()) is False or is_ProjectiveSpace(self.codomain()) is False:
            raise NotImplementedError
        R = self.coordinate_ring()
        F = self._polys
        if R.base_ring().is_field():
            J = R.ideal(F)
        else:
            S = PolynomialRing(R.base_ring().fraction_field(), R.gens(), R.ngens())
            J = S.ideal([S.coerce(F[i]) for i in range(R.ngens())])
        if J.dimension() > 0:
            raise TypeError("Not a morphism.")
        #normalize to coefficients in the ring not the fraction field.
        F = [F[i] * lcm([F[j].denominator() for j in range(len(F))]) for i in range(len(F))]

        #move the ideal to the ring of integers
        if R.base_ring().is_field():
            S = PolynomialRing(R.base_ring().ring_of_integers(), R.gens(), R.ngens())
            F = [F[i].change_ring(R.base_ring().ring_of_integers()) for i in range(len(F))]
            J = S.ideal(F)
        else:
            J = R.ideal(F)
        GB = J.groebner_basis()
        badprimes = []

        #get the primes dividing the coefficients of the monomials x_i^k_i
        for i in range(len(GB)):
            LT = GB[i].lt().degrees()
            power = 0
            for j in range(R.ngens()):
                if LT[j] != 0:
                    power += 1
            if power == 1:
                badprimes = badprimes + GB[i].lt().coefficients()[0].support()
        badprimes = sorted(set(badprimes))

        #check to return only the truly bad primes
        if check == True:
            index = 0
            while index < len(badprimes):  #figure out which primes are really bad primes...
                S = PolynomialRing(GF(badprimes[index]), R.gens(), R.ngens())
                J = S.ideal([S.coerce(F[j]) for j in range(R.ngens())])
                if J.dimension() == 0:
                    badprimes.pop(index)
                else:
                    index += 1
        return(badprimes)

    def conjugate(self, M):
        r"""
        Conjugates ``self`` by ``M``, i.e. `M^{-1} \circ f \circ M`.

        If possible the map will be defined over the same space as
        ``self``. Otherwise, will try to coerce to the base_ring of
        ``M``.

        INPUT:

        - ``M`` -- a square invertible matrix

        OUTPUT:

        - a map from ``self.domain()`` to ``self.codomain()``.

        EXAMPLES::

            sage: P.<x,y> = ProjectiveSpace(ZZ,1)
            sage: H = Hom(P,P)
            sage: f = H([x^2+y^2,y^2])
            sage: f.conjugate(matrix([[1,2],[0,1]]))
            Scheme endomorphism of Projective Space of dimension 1 over Integer Ring
              Defn: Defined on coordinates by sending (x : y) to
                    (x^2 + 4*x*y + 3*y^2 : y^2)

        ::

            sage: R.<x> = PolynomialRing(QQ)
            sage: K.<i> = NumberField(x^2+1)
            sage: P.<x,y> = ProjectiveSpace(ZZ,1)
            sage: H = Hom(P,P)
            sage: f = H([x^3+y^3,y^3])
            sage: f.conjugate(matrix([[i,0],[0,-i]]))
            Scheme endomorphism of Projective Space of dimension 1 over Integer Ring
              Defn: Defined on coordinates by sending (x : y) to
                    (-x^3 + y^3 : -y^3)

        ::

            sage: P.<x,y,z> = ProjectiveSpace(ZZ,2)
            sage: H = Hom(P,P)
            sage: f = H([x^2+y^2,y^2,y*z])
            sage: f.conjugate(matrix([[1,2,3],[0,1,2],[0,0,1]]))
            Scheme endomorphism of Projective Space of dimension 2 over Integer Ring
              Defn: Defined on coordinates by sending (x : y : z) to
                    (x^2 + 4*x*y + 3*y^2 + 6*x*z + 9*y*z + 7*z^2 : y^2 + 2*y*z : y*z + 2*z^2)

        ::

            sage: P.<x,y> = ProjectiveSpace(ZZ,1)
            sage: H = Hom(P,P)
            sage: f = H([x^2+y^2,y^2])
            sage: f.conjugate(matrix([[2,0],[0,1/2]]))
            Scheme endomorphism of Projective Space of dimension 1 over Multivariate
            Polynomial Ring in x, y over Rational Field
              Defn: Defined on coordinates by sending (x : y) to
                    (2*x^2 + 1/8*y^2 : 1/2*y^2)

        ::

            sage: R.<x> = PolynomialRing(QQ)
            sage: K.<i> = NumberField(x^2+1)
            sage: P.<x,y> = ProjectiveSpace(QQ,1)
            sage: H = Hom(P,P)
            sage: f = H([1/3*x^2+1/2*y^2,y^2])
            sage: f.conjugate(matrix([[i,0],[0,-i]]))
            Scheme endomorphism of Projective Space of dimension 1 over Multivariate
            Polynomial Ring in x, y over Number Field in i with defining polynomial
            x^2 + 1
              Defn: Defined on coordinates by sending (x : y) to
                    ((1/3*i)*x^2 + (1/2*i)*y^2 : (-i)*y^2)
        """

        if M.is_square() == 1 and M.determinant() != 0 and  M.ncols() == self.domain().ambient_space().dimension_relative() + 1:
            X = M * vector(self[0].parent().gens())
            F = vector(self._polys)
            F = F(list(X))
            N = M.inverse()
            F = N * F
            R = self.codomain().ambient_space().coordinate_ring()
            try:
                F = [R(f) for f in F]
                PS = self.codomain()
            except TypeError: #no longer defined over same ring
                R = R.change_ring(M.base_ring())
                F = [R(f) for f in F]
                PS = self.codomain().change_ring(R)
            H = Hom(PS, PS)
            return(H(F))
        else:
            raise TypeError("matrix must be invertible and size dimension +1 ")

    def green_function(self, P, v, **kwds):
        r"""
        Evaluates the local Green's function at the place ``v`` for ``P`` with ``N`` terms of the
        series or, in dimension 1, to within a given error bound.

        Use ``v=0`` for the archimedean place. Must be over `\ZZ` or `\QQ`.

        ALGORITHM:

        See Exercise 5.29 and Figure 5.6 of ``The Arithmetic of Dynamics Systems``, Joseph H. Silverman, Springer, GTM 241, 2007.

        INPUT:

        - ``P`` - a projective point

        - ``v`` - non-negative integer. a place, use v=0 for the archimedean place

        kwds:

        - ``N`` - positive integer. number of terms of the series to use

        - ``prec`` - positive integer, float point or p-adic precision, default: 100

        - ``error_bound`` - a positive real number

        OUTPUT:

        - a real number

        EXAMPLES::

            sage: P.<x,y> = ProjectiveSpace(QQ,1)
            sage: H = Hom(P,P)
            sage: f = H([x^2+y^2,x*y])
            sage: f.green_function(P.point([5,2],False),0,N=30)
            1.7315451844777407992085512000
            sage: f.green_function(P.point([2,1],False),0,N=30)
            0.86577259223181088325226209926
            sage: f.green_function(P.point([1,1],False),0,N=30)
            0.43288629610862338612700146098
        """
        if self.base_ring() != ZZ and self.base_ring() != QQ:
            raise TypeError("Must be ZZ or QQ")
        return(P.green_function(self, v, **kwds))

    def canonical_height(self, P, **kwds):
        r"""
        Evaluates the canonical height of ``P`` with respect to ``self``. Must be over `\ZZ` or `\QQ`.

        Specify either the number of terms of the series to evaluate
        or, in dimension 1, the error bound required.

        ALGORITHM:

        The sum of the Green's function at the archimedean place and the places of bad reduction.

        INPUT:

        - ``P`` -- a projective point

        kwds:

        - ``badprimes`` - a list of primes of bad reduction

        - ``N`` - positive integer. number of terms of the series to use in the local green functions

        - ``prec`` - positive integer, float point or p-adic precision, default: 100

        - ``error_bound`` - a positive real number

        OUTPUT:

        - a real number

        EXAMPLES::

            sage: P.<x,y> = ProjectiveSpace(ZZ,1)
            sage: H = Hom(P,P)
            sage: f = H([x^2+y^2,2*x*y]);
            sage: f.canonical_height(P.point([5,4]),error_bound=0.001)
            2.1970553519503404898926835324
            sage: f.canonical_height(P.point([2,1]),error_bound=0.001)
            1.0984430632822307984974382955

        Notice that preperiodic points may not be exactly 0::

            sage: P.<x,y> = ProjectiveSpace(QQ,1)
            sage: H = Hom(P,P)
            sage: f = H([x^2-29/16*y^2,y^2]);
            sage: f.canonical_height(P.point([1,4]),N=60)
            1.2024186864216154694752186858e-18

        ::

            sage: P.<x,y,z> = ProjectiveSpace(QQ,2)
            sage: X = P.subscheme(x^2-y^2);
            sage: H = Hom(X,X)
            sage: f = H([x^2,y^2,4*z^2]);
            sage: Q = X([4,4,1])
            sage: f.canonical_height(Q,badprimes=[2])
            0.0013538030870311431824555314882
        """
        if self.base_ring() != ZZ and self.base_ring() != QQ:
            raise TypeError("Must be ZZ or QQ")
        return(P.canonical_height(self, **kwds))

    def global_height(self, prec=None):
        r"""
        Returns the maximum of the heights of the coefficients in any of the coordinate functions of ``self``.

        INPUT:

        - ``prec`` -- desired floating point precision (default:
          default RealField precision).

        OUTPUT:

        - a real number

        EXAMPLES::

            sage: P.<x,y> = ProjectiveSpace(QQ,1)
            sage: H = Hom(P,P)
            sage: f = H([1/1331*x^2+1/4000*y^2,210*x*y]);
            sage: f.global_height()
            8.29404964010203

        This function does not automatically normalize::

            sage: P.<x,y,z> = ProjectiveSpace(ZZ,2)
            sage: H = Hom(P,P)
            sage: f = H([4*x^2+100*y^2,210*x*y,10000*z^2]);
            sage: f.global_height()
            9.21034037197618
            sage: f.normalize_coordinates()
            sage: f.global_height()
            8.51719319141624

        ::

            sage: R.<z> = PolynomialRing(QQ)
            sage: K.<w> = NumberField(z^2-2)
            sage: O = K.maximal_order()
            sage: P.<x,y> = ProjectiveSpace(O,1)
            sage: H = Hom(P,P)
            sage: f = H([2*x^2 + 3*O(w)*y^2,O(w)*y^2])
            sage: f.global_height()
            1.44518587894808

        .. TODO:: add heights to integer.pyx and remove special case
        """
        if self.domain().base_ring() == ZZ:
            if prec is None:
                R = RealField()
            else:
                R = RealField(prec)
            H = R(0)
            for i in range(self.domain().ambient_space().dimension_relative() + 1):
                C = self[i].coefficients()
                h = max([c.abs() for c in C])
                H = max(H, R(h).log())
            return(H)
        H = 0
        for i in range(self.domain().ambient_space().dimension_relative() + 1):
            C = self[i].coefficients()
            h = max([c.global_height(prec) for c in C])
            H = max(H, h)
        return(H)

    def height_difference_bound(self, prec=None):
        r"""
        Returns an upper bound on the different bewtween the canonical height of a point with
        respect to ``self`` and the height of the point. ``self`` must be a morphism.

        ALGORITHM:

            Uses a Nullstellensatz argument to compute the constant.
            For details: B. Hutz, Efficient determination of rational preperiodic points for endomorphisms of projective
            space, arxiv:1210.6246 (2012).

        INPUT:

        - ``prec`` - positive integer, float point, default: RealField default

        OUTPUT:

        - a real number

        EXAMPLES::

            sage: P.<x,y> = ProjectiveSpace(QQ,1)
            sage: H = End(P)
            sage: f = H([x^2+y^2,x*y]);
            sage: f.height_difference_bound()
            1.38629436111989

        This function does not automatically normalize. ::

            sage: P.<x,y,z> = ProjectiveSpace(ZZ,2)
            sage: H = End(P)
            sage: f = H([4*x^2+100*y^2,210*x*y,10000*z^2]);
            sage: f.height_difference_bound()
            11.0020998412042
            sage: f.normalize_coordinates()
            sage: f.height_difference_bound()
            10.7632079329219
        """
        if self.domain().base_ring() != ZZ and self.domain().base_ring() != QQ:
            raise NotImplementedError("Must be over ZZ or QQ")
        if not self.is_endomorphism():
            raise NotImplementedError("Must be an endomorphism of projective space")
        if prec is None:
            R = RealField()
        else:
            R = RealField(prec)
        N = self.domain().dimension_relative()
        d = self.degree()
        D = (N + 1) * (d - 1) + 1
        #compute upper bound
        U = self.global_height(prec) + R(binomial(N + d, d)).log()
        #compute lower bound - from explicit polynomials of Nullstellensatz
        CR = self.domain().coordinate_ring()
        CR = CR.change_ring(QQ) #.lift() only works over fields
        I = CR.ideal(self.defining_polynomials())
        MCP = []
        for k in range(N + 1):
            CoeffPolys = (CR.gen(k) ** D).lift(I)
            Res = 1
            h = 1
            for j in range(len(CoeffPolys)):
                if CoeffPolys[j] != 0:
                    for i in range(len(CoeffPolys[j].coefficients())):
                        Res = lcm(Res, abs(CoeffPolys[j].coefficients()[i].denominator()))
                        h = max(h, abs(CoeffPolys[j].coefficients()[i].numerator()))
            MCP.append([Res, Res * h]) #since we need to clear denominators
        maxh = 1
        gcdRes = 0
        for k in range(len(MCP)):
            gcdRes = gcd(gcdRes, MCP[k][0])
            maxh = max(maxh, MCP[k][1])
        L = abs(R(gcdRes / ((N + 1) * binomial(N + D - d, D - d) * maxh)).log())

        C = max(U, L) #height difference dh(P) - L <= h(f(P)) <= dh(P) +U
        return(C / (d - 1))

    def multiplier(self, P, n, check=True):
        r"""
        Returns the multiplier of ``self`` at the `QQ`-rational point ``P`` of period ``n``.
        ``self`` must be an endomorphism of projective space

        INPUT:

        - ``P`` - a point on domain of ``self``

        - ``n`` - a positive integer, the period of ``P``

        - ``check`` -- verify that ``P`` has period ``n``, Default:True

        OUTPUT:

        - a square matrix of size ``self.codomain().dimension_relative()`` in the ``base_ring`` of ``self``

        EXAMPLES::

            sage: P.<x,y,z> = ProjectiveSpace(QQ,2)
            sage: H = End(P)
            sage: f = H([x^2,y^2,4*z^2]);
            sage: Q = P.point([4,4,1],False);
            sage: f.multiplier(Q,1)
            [2 0]
            [0 2]

        ::

            sage: P.<x,y> = ProjectiveSpace(QQ,1)
            sage: H = End(P)
            sage: f = H([7*x^2 - 28*y^2,24*x*y])
            sage: f.multiplier(P(2,5),4)
            [231361/20736]

        ::

            sage: P.<x,y> = ProjectiveSpace(CC,1)
            sage: H = End(P)
            sage: f = H([x^3 - 25*x*y^2 + 12*y^3,12*y^3])
            sage: f.multiplier(P(1,1),5)
            [0.389017489711935]

        ::

            sage: P.<x,y> = ProjectiveSpace(RR,1)
            sage: H = End(P)
            sage: f = H([x^2-2*y^2,y^2])
            sage: f.multiplier(P(2,1),1)
            [4.00000000000000]

        ::

            sage: P.<x,y> = ProjectiveSpace(Qp(13),1)
            sage: H = End(P)
            sage: f = H([x^2-29/16*y^2,y^2])
            sage: f.multiplier(P(5,4),3)
            [6 + 8*13 + 13^2 + 8*13^3 + 13^4 + 8*13^5 + 13^6 + 8*13^7 + 13^8 +
            8*13^9 + 13^10 + 8*13^11 + 13^12 + 8*13^13 + 13^14 + 8*13^15 + 13^16 +
            8*13^17 + 13^18 + 8*13^19 + O(13^20)]

        ::

            sage: P.<x,y> = ProjectiveSpace(QQ,1)
            sage: H = End(P)
            sage: f = H([x^2-y^2,y^2])
            sage: f.multiplier(P(0,1),1)
            Traceback (most recent call last):
            ...
            ValueError: (0 : 1) is not periodic of period 1

        ..  TODO:: would be better to keep the dehomogenizations for reuse
        """
        if not self.is_endomorphism():
            raise NotImplementedError("Must be an endomorphism of projective space")
        if check:
            if self.nth_iterate(P, n) != P:
                raise ValueError("%s is not periodic of period %s" % (P, n))
        N = self.domain().dimension_relative()
        l = identity_matrix(FractionField(self.codomain().base_ring()), N, N)
        Q = P
        Q.normalize_coordinates()
        index = N
        indexlist = []
        while Q[index] == 0:
            index -= 1
        indexlist.append(index)
        for i in range(0, n):
            F = []
            R = self(Q)
            R.normalize_coordinates()
            index = N
            while R[index] == 0:
                index -= 1
            indexlist.append(index)
            S = PolynomialRing(FractionField(self.codomain().base_ring()), N, 'x')
            CR = self.coordinate_ring()
            map_vars = list(S.gens())
            map_vars.insert(indexlist[i], 1)
            phi = CR.hom(map_vars, S)
            #make map between correct affine patches
            for j in range(N + 1):
                if j != indexlist[i + 1]:
                    F.append(phi(self._polys[j]) / phi(self._polys[indexlist[i + 1]]))
                J = matrix(FractionField(S), N, N)
            for j1 in range(0, N):
                for j2 in range(0, N):
                    J[j1, j2] = F[j1].derivative(S.gen(j2))
            l = J(tuple(Q.dehomogenize(indexlist[i]))) * l #get the correct order for chain rule matrix multiplication
            Q = R
        return l

    def _multipliermod(self, P, n, p, k):
        r"""
        Returns the multiplier of ``self`` at the point ``P`` of period ``n`` modulo `p^k`.
        self must be an endomorphism of projective space defined over `\QQ` or '\ZZ'.
        This function should not be used at the top level as it does not perform input checks.
        It is used primarily for the rational preperiodic and periodic point algorithms.

        INPUT:

        - ``P`` - a point on domain of ``self``

        - ``n`` - a positive integer, the period of ``P``

        - ``p`` - a positive integer

        - ``k`` - a positive integer

        OUTPUT:

        - a square matrix of size ``self.codomain().dimension_relative()`` in `Zmod(p^k)`.

        EXAMPLES::

            sage: P.<x,y> = ProjectiveSpace(QQ,1)
            sage: H = End(P)
            sage: f = H([x^2-29/16*y^2,y^2])
            sage: f._multipliermod(P(5,4),3,11,1)
            [3]

        ::

            sage: P.<x,y> = ProjectiveSpace(QQ,1)
            sage: H = End(P)
            sage: f = H([x^2-29/16*y^2,y^2])
            sage: f._multipliermod(P(5,4),3,11,2)
            [80]

        .. TODO:: would be better to keep the dehomogenizations for reuse
        """
        N = self.domain().dimension_relative()
        BR = FractionField(self.codomain().base_ring())
        l = identity_matrix(BR, N, N)
        Q = copy(P)
        g = gcd(Q._coords) #we can't use normalize_coordinates since it can cause denominators
        Q.scale_by(1 / g)
        index = N
        indexlist = []
        while Q[index] % p == 0:
            index -= 1
        indexlist.append(index)
        for i in range(0, n):
            F = []
            R = self(Q, False)
            g = gcd(R._coords)
            R.scale_by(1 / g)
            for index in range(N + 1):
                R._coords[index] = R._coords[index] % (p ** k)
            index = N
            while R[index] % p == 0:
                index -= 1
            indexlist.append(index)
            S = PolynomialRing(BR, N, 'x')
            CR = self.coordinate_ring()
            map_vars = list(S.gens())
            map_vars.insert(indexlist[i], 1)
            phi = CR.hom(map_vars, S)
            for j in range(N + 1):
                if j != indexlist[i + 1]:
                    F.append(phi(self._polys[j]) / phi(self._polys[indexlist[i + 1]]))
            J = matrix(FractionField(S), N, N)
            for j1 in range(0, N):
                for j2 in range(0, N):
                    J[j1, j2] = F[j1].derivative(S.gen(j2))
            l = (J(tuple(Q.dehomogenize(indexlist[i]))) * l) % (p ** k)
            Q = R
        return(l)

    def possible_periods(self, **kwds):
        r"""
        Returns the set of possible periods for rational periodic points of self.
        Must be defined over `\ZZ` or `\QQ`.

        ALGORITHM:
            Calls ``self.possible_periods()`` modulo all primes of good reduction in range ``prime_bound``.
            Returns the intersection of those lists.

        INPUT:

        kwds:

        - ``prime_bound`` - a list or tuple of two positive integers. Or an integer for the upper bound. (optional)
            default: [1,20].

        - ``bad_primes`` - a list or tuple of integer primes, the primes of bad reduction.  (optional)

        - ``ncpus`` - number of cpus to use in parallel.  (optional)
            default: all available cpus.

        OUTPUT:

        - a list of positive integers.

        EXAMPLES::

            sage: P.<x,y> = ProjectiveSpace(QQ,1)
            sage: H = End(P)
            sage: f = H([x^2-29/16*y^2,y^2])
            sage: f.possible_periods(ncpus=1)
            [1, 3]

        ::

            sage: PS.<x,y> = ProjectiveSpace(1,QQ)
            sage: H = End(PS)
            sage: f = H([5*x^3 - 53*x*y^2 + 24*y^3, 24*y^3])
            sage: f.possible_periods(prime_bound=[1,5])
            Traceback (most recent call last):
            ...
            ValueError: No primes of good reduction in that range
            sage: f.possible_periods(prime_bound=[1,10])
            [1, 4, 12]
            sage: f.possible_periods(prime_bound=[1,20])
            [1, 4]

        ::

            sage: P.<x,y,z> = ProjectiveSpace(ZZ,2)
            sage: H = End(P)
            sage: f = H([2*x^3 - 50*x*z^2 + 24*z^3,5*y^3 - 53*y*z^2 + 24*z^3,24*z^3])
            sage: f.possible_periods(prime_bound=10)
            [1, 2, 6, 20, 42, 60, 140, 420]
            sage: f.possible_periods(prime_bound=20) # long time
            [1, 20]
        """
        if not self.is_endomorphism():
            raise NotImplementedError("Must be an endomorphism of projective space")
        if self.domain().base_ring() != ZZ and self.domain().base_ring() != QQ:
            raise NotImplementedError("Must be ZZ or QQ")


        primebound = kwds.pop("prime_bound", [1, 20])
        badprimes = kwds.pop("bad_primes", None)
        num_cpus = kwds.pop("ncpus", ncpus())

        if (isinstance(primebound, (list, tuple)) == False):
            try:
                primebound = [1, ZZ(primebound)]
            except TypeError:
                raise TypeError("Bound on primes must be an integer")
        else:
            try:
                primebound[0] = ZZ(primebound[0])
                primebound[1] = ZZ(primebound[1])
            except TypeError:
                raise TypeError("Prime bounds must be integers")

<<<<<<< HEAD
        if badprimes is None:
            badprimes=self.primes_of_bad_reduction()
=======
        if badprimes == None:
            badprimes = self.primes_of_bad_reduction()
>>>>>>> 80e319d4

        firstgood = 0

        def parallel_function(morphism):
            return morphism.possible_periods()

        # Calling possible_periods for each prime in parallel
        parallel_data = []
        for q in primes(primebound[0], primebound[1] + 1):
            if not (q in badprimes):
                F = self.change_ring(GF(q))
                parallel_data.append(((F,), {}))
  
        parallel_iter = p_iter_fork(num_cpus, 0)
        parallel_results = list(parallel_iter(parallel_function, parallel_data))

        for result in parallel_results:
            possible_periods = result[1]
            if firstgood == 0:
                periods = set(possible_periods)
                firstgood = 1
            else:
                periodsq = set(possible_periods)
                periods = periods.intersection(periodsq)

        if firstgood == 0:
            raise ValueError("No primes of good reduction in that range")
        else:
            return(sorted(periods))

    def _preperiodic_points_to_cyclegraph(self, preper):
        r"""
        Given the complete set of periodic or preperiodic points returns the
        digraph representing the orbit. If it is not the complete set, this function
        will not fill in the gaps.


        INPUT:

        - ``preper`` - a list or tuple of projective points. The complete set of rational periodic or preperiodic points.

        OUTPUT:

        - a digraph representing the orbit the rational preperiodic points ``preper`` in projective space.

        Examples::

            sage: P.<x,y> = ProjectiveSpace(QQ,1)
            sage: H = End(P)
            sage: f = H([x^2-2*y^2,y^2])
            sage: preper = [P(-2, 1), P(1, 0), P(0, 1), P(1, 1), P(2, 1), P(-1, 1)]
            sage: f._preperiodic_points_to_cyclegraph(preper)
            Looped digraph on 6 vertices
        """
        V = []
        E = []
        for i in range(0, len(preper)):
            V.append(str(preper[i]))
            Q = self(preper[i])
            Q.normalize_coordinates()
            E.append([str(Q)])
        from sage.graphs.digraph import DiGraph
        g = DiGraph(dict(zip(V, E)), loops=True)
        return(g)

    def is_PGL_minimal(self, prime_list=None):
        r"""
        Checks if ``self`` is a minimal model in its conjugacy class.  See [Bruin-Molnar]
        and [Molnar] for a description of the algorithm.

        INPUT:

        - ``prime_list`` -- list of primes to check minimality, if None, check all places

        OUTPUT:

        - Boolean - True if ``self`` is minimal, False otherwise.

        EXAMPLES::

            sage: PS.<X,Y> = ProjectiveSpace(QQ,1)
            sage: H = End(PS)
            sage: f = H([X^2+3*Y^2,X*Y])
            sage: f.is_PGL_minimal()
            True

        ::

            sage: PS.<x,y> = ProjectiveSpace(QQ,1)
            sage: H = End(PS)
            sage: f = H([6*x^2+12*x*y+7*y^2,12*x*y])
            sage: f.is_PGL_minimal()
            False

        ::

            sage: PS.<x,y> = ProjectiveSpace(QQ,1)
            sage: H = End(PS)
            sage: f = H([6*x^2+12*x*y+7*y^2,y^2])
            sage: f.is_PGL_minimal()
            Traceback (most recent call last):
            ...
            TypeError: Affine minimality is only considered for maps not of the form
            f or 1/f for a polynomial f.
        """
        if self.base_ring() != QQ and self.base_ring() != ZZ:
            raise NotImplementedError("Minimal models only implemented over ZZ or QQ")
        if not self.is_morphism():
            raise TypeError("The function is not a morphism")
        if self.degree() == 1:
            raise NotImplementedError("Minimality is only for degree 2 or higher")

        from endPN_minimal_model import affine_minimal
        return(affine_minimal(self, False , prime_list , True))

    def minimal_model(self, return_transformation=False, prime_list=None):
        r"""
        Given ``self`` a scheme morphism on the projective line over the rationals,
        determine if ``self`` is minimal. In particular, determine
        if ``self`` is affine minimal, which is enough to decide if it is minimal
        or not. See Proposition 2.10 in [Bruin-Molnar].

        REFERENCES:

        .. [Bruin-Molnar] N. Bruin and A. Molnar, Minimal models for rational
           functions in a dynamical setting
           LMS Journal of Computation and Mathematics, Volume 15 (2012), pp 400-417.

        .. [Molnar] A. Molnar, Fractional Linear Minimal Models of Rational Functions,
           M.Sc. Thesis.

        INPUT:

        - ``self`` -- scheme morphism on the projective line defined over `QQ`.

        - ``return_transformation`` -- a boolean value, default value True. This
                                    signals a return of the ``PGL_2`` transformation
                                    to conjugate ``self`` to the calculated minimal
                                    model. default: False

        - ``prime_list`` -- a list of primes, in case one only wants to determine minimality
                   at those specific primes.

        OUTPUT:

        - a scheme morphism on the projective line which is a minimal model of ``self``.

        - a `PGL(2,QQ)` element which conjugates ``self`` to a minimal model

        EXAMPLES::

            sage: PS.<X,Y> = ProjectiveSpace(QQ,1)
            sage: H = End(PS)
            sage: f = H([X^2+3*Y^2,X*Y])
            sage: f.minimal_model(return_transformation=True)
            (
            Scheme endomorphism of Projective Space of dimension 1 over Rational
            Field
              Defn: Defined on coordinates by sending (X : Y) to
                    (X^2 + 3*Y^2 : X*Y)
            ,
            [1 0]
            [0 1]
            )

        ::

            sage: PS.<X,Y> = ProjectiveSpace(QQ,1)
            sage: H = End(PS)
            sage: f = H([7365/2*X^4 + 6282*X^3*Y + 4023*X^2*Y^2 + 1146*X*Y^3 + 245/2*Y^4, -12329/2*X^4 - 10506*X^3*Y - 6723*X^2*Y^2 - 1914*X*Y^3 - 409/2*Y^4])
            sage: f.minimal_model(return_transformation=True)
            (
            Scheme endomorphism of Projective Space of dimension 1 over Rational
            Field
              Defn: Defined on coordinates by sending (X : Y) to
                    (22176*X^4 + 151956*X^3*Y + 390474*X^2*Y^2 + 445956*X*Y^3 +
            190999*Y^4 : -12329*X^4 - 84480*X^3*Y - 217080*X^2*Y^2 - 247920*X*Y^3 -
            106180*Y^4),
            [2 3]
            [0 1]
            )

        ::

            sage: PS.<x,y> = ProjectiveSpace(QQ,1)
            sage: H = End(PS)
            sage: f = H([6*x^2+12*x*y+7*y^2,12*x*y])
            sage: f.minimal_model()
            Scheme endomorphism of Projective Space of dimension 1 over Rational
            Field
              Defn: Defined on coordinates by sending (x : y) to
                    (x^2 + 12*x*y + 42*y^2 : 2*x*y)

        ::

            sage: PS.<x,y> = ProjectiveSpace(ZZ,1)
            sage: H = End(PS)
            sage: f = H([6*x^2+12*x*y+7*y^2,12*x*y + 42*y^2])
            sage: g,M=f.minimal_model(return_transformation=True)
            sage: f.conjugate(M)==g
            True

        ::

            sage: PS.<X,Y> = ProjectiveSpace(QQ,1)
            sage: H = End(PS)
            sage: f = H([X+Y,X-3*Y])
            sage: f.minimal_model()
            Traceback (most recent call last):
            ...
            NotImplementedError: Minimality is only for degree 2 or higher

        ::

            sage: PS.<X,Y> = ProjectiveSpace(QQ,1)
            sage: H = End(PS)
            sage: f = H([X^2-Y^2,X^2+X*Y])
            sage: f.minimal_model()
            Traceback (most recent call last):
            ...
            TypeError: The function is not a morphism

        """
        if self.base_ring() != QQ and self.base_ring() != ZZ:
            raise NotImplementedError("Minimal models only implemented over ZZ or QQ")
        if not self.is_morphism():
            raise TypeError("The function is not a morphism")
        if self.degree() == 1:
            raise NotImplementedError("Minimality is only for degree 2 or higher")

        from endPN_minimal_model import affine_minimal
        return(affine_minimal(self, return_transformation, prime_list, False))

class SchemeMorphism_polynomial_projective_space_field(SchemeMorphism_polynomial_projective_space):

    def lift_to_rational_periodic(self, points_modp, B=None):
        r"""
        Given a list of points in projective space over `GF(p)`, determine if they lift to
        `\QQ`-rational periodic points. ``self`` must be an endomorphism of projective
        space defined over `\QQ`

        ALGORITHM:
            Use Hensel lifting to find a `p`-adic approximation for that rational point. The accuracy needed
            is determined by the height bound `B`. Then apply the the LLL algorithm to determine if the lift
            corresponds to a rational point.

            If the point is a point of high multiplicity (multiplier 1) then procedure can be very slow.


        INPUT:

        - ``points_modp`` - a list or tuple of pairs containing a point in projective space
          over `GF(p)` and the possible period.

        - ``B`` - a positive integer - the height bound for a rational preperiodic point. (optional)

        OUTPUT:

        - a list of projective points.

        EXAMPLES::

            sage: P.<x,y> = ProjectiveSpace(QQ,1)
            sage: H = End(P)
            sage: f = H([x^2 - y^2,y^2])
            sage: f.lift_to_rational_periodic([[P(0,1).change_ring(GF(7)),4]])
            [[(0 : 1), 2]]

        ::

            There may be multiple points in the lift.
            sage: P.<x,y> = ProjectiveSpace(QQ,1)
            sage: H = End(P)
            sage: f = H([-5*x^2 + 4*y^2,4*x*y])
            sage: f.lift_to_rational_periodic([[P(1,0).change_ring(GF(3)),1]]) # long time
            [[(1 : 0), 1], [(2/3 : 1), 1], [(-2/3 : 1), 1]]

        ::

            sage: P.<x,y> = ProjectiveSpace(QQ,1)
            sage: H = End(P)
            sage: f = H([16*x^2 - 29*y^2,16*y^2])
            sage: f.lift_to_rational_periodic([[P(3,1).change_ring(GF(13)), 3]])
            [[(-1/4 : 1), 3]]

        ::

            sage: P.<x,y,z> = ProjectiveSpace(QQ,2)
            sage: H = End(P)
            sage: f = H([76*x^2 - 180*x*y + 45*y^2 + 14*x*z + 45*y*z - 90*z^2, 67*x^2 - 180*x*y - 157*x*z + 90*y*z, -90*z^2])
            sage: f.lift_to_rational_periodic([[P(14,19,1).change_ring(GF(23)), 9]]) # long time
            [[(-9 : -4 : 1), 9]]
        """
        if points_modp == []:
            return([])
        else:
<<<<<<< HEAD
            if B is None:
                B=e**self.height_difference_bound()
=======
            if B == None:
                B = e ** self.height_difference_bound()
>>>>>>> 80e319d4

            p = points_modp[0][0].codomain().base_ring().characteristic()
            if p == 0:
                raise TypeError("Must be positive characteristic")
            PS = self.domain()
            N = PS.dimension_relative()
            R = RealField()
            #compute the maximum p-adic precision needed to conclusively determine
            #if the rational point exists
            L = R((R(2 ** (N / 2 + 1) * sqrt(N + 1) * B ** 2).log()) / R(p).log() + 1).trunc()

            points = []
            for i in range(len(points_modp)):
                #[point mod p, period, current p-adic precision]
                points.append([points_modp[i][0].change_ring(QQ, False), points_modp[i][1], 1])
            good_points = []
            #shifts is used in non-Hensel lifting
            shifts = None
            #While there are still points to consider try to lift to next precision
            while points != []:
                q = points.pop()
                qindex = N
                #Find the last non-zero coordinate to use for normalizations
                while q[0][qindex] % p == 0:
                    qindex -= 1
                T = q[0]
                n = q[1]
                k = q[2]
                T.scale_by(1 / T[qindex]) #normalize
                bad = 0
                #stop where we reach the needed precision or the point is bad
                while k < L and bad == 0:
                    l = self._multipliermod(T, n, p, 2 * k)
                    l -= l.parent().one() #f^n(x) - x
                    lp = l.change_ring(Zmod(p ** k))
                    ldet = lp.determinant()
                    # if the matrix is invertible then we can Hensel lift
                    if ldet % p != 0:
                        RQ = ZZ.quo(p ** (2 * k))
                        T.clear_denominators()
                        newT = T.change_ring(RQ, False)
                        fp = self.change_ring(RQ, False)
                        S = newT.nth_iterate(fp, n, False).change_ring(QQ, False)
                        T.scale_by(1 / T[qindex])
                        S.scale_by(1 / S[qindex])
                        for i in range(N + 1):
                            S._coords[i] = S._coords[i] - T._coords[i]
                            if S[i] % (p ** k) != 0 and i != N:
                                bad = 1
                                break
                        if bad == 1:
                            break
                        S.scale_by(-1 / p ** k)
                        vecs = [Zmod(p ** k)(S._coords[iS]) for iS in range(N + 1)]
                        vecs.pop(qindex)
                        newvecs = list((lp.inverse()) * vector(vecs)) #l.inverse should be mod p^k!!
                        newS = []
                        [newS.append(QQ(newvecs[i])) for i in range(qindex)]
                        newS.append(0)
                        [newS.append(QQ(newvecs[i])) for i in range(qindex, N)]
                        S = PS.point(newS, False) #don't check for [0,...,0]
                        for i in range(N + 1):
                            S._coords[i] = S._coords[i] % (p ** k)
                        for i in range(N + 1):
                            T._coords[i] += S._coords[i] * (p ** k)
                        T.normalize_coordinates()
                        #Hensel gives us 2k for the newprecision
                        k = min(2 * k, L)
                    else:
                        #we are unable to Hensel Lift so must try all possible lifts
                        #to the next precision (k+1)
                        first = 0
                        newq = []
                        RQ = Zmod(p ** (k + 1))
                        fp = self.change_ring(RQ, False)
                        if shifts is None:
                            shifts = xmrange([p for i in range(N)])
                        for shift in shifts:
                            newT = T.change_ring(RQ, False)
                            shiftindex = 0
                            for i in range(N + 1):
                                if i != qindex:
                                    newT._coords[i] = newT[i] + shift[shiftindex] * p ** k
                                    shiftindex += 1
                            TT = fp.nth_iterate(newT, n, False)
                            if TT == newT:
                                if first == 0:
                                    newq.append(newT.change_ring(QQ, False))
                                    newq.append(n)
                                    newq.append(k + 1)
                                    first = 1
                                else:
                                    points.append([newT.change_ring(QQ, False), n, k + 1])
                        if newq == []:
                            bad = 1
                            break
                        else:
                            T = newq[0]
                            k += 1
                #given a p-adic lift of appropriate precision
                #perform LLL to find the "smallest" rational approximation
                #If this height is small enough, then it is a valid rational point
                if bad == 0:
                    M = matrix(N + 2, N + 1)
                    T.clear_denominators()
                    for i in range(N + 1):
                        M[0, i] = T[i]
                        M[i + 1, i] = p ** L
                    M[N + 1, N] = p ** L
                    M = M.LLL()
                    Q = []
                    [Q.append(M[1, i]) for i in range(N + 1)]
                    g = gcd(Q)
                    #remove gcds since this is a projective point
                    newB = B * g
                    for i in range(N + 1):
                        if abs(Q[i]) > newB:
                            #height too big, so not a valid point
                            bad = 1
                            break
                    if bad == 0:
                        P = PS.point(Q, False)
                        #check that it is actually periodic
                        newP = copy(P)
                        k = 1
                        done = False
                        while done == False and k <= n:
                              newP = self(newP)
                              if newP == P:
                                  if ([P, k] in good_points) == False:
                                      good_points.append([newP, k])
                                  done = True
                              k += 1

            return(good_points)

    def rational_periodic_points(self, **kwds):
        r"""
        Determine the set of rational periodic points for self an endomorphism of projective space.
        Must be defined over `\QQ`.

        The default parameter values are typically good choices for `\mathbb{P}^1`. If you are having
        trouble getting a partiuclar map to finish, try first computing the possible periods, then
        try various different ``lifting_prime``.

        ALGORITHM:
            Modulo each prime of good reduction `p` determine the set of periodic points modulo `p`.
            For each cycle modulo `p` compute the set of possible periods (`mrp^e`). Take the intersection
            of the list of possible periods modulo several primes of good reduction to get a possible list
            of minimal periods of rational periodic points. Take each point modulo `p` associated to each
            of these possible periods and try to lift it to a rational point with a combination of
            `p`-adic approximation and the LLL basis reducion algorithm.

            See B. Hutz, Determination of all rational preperiodic points for morphisms of Pn, submitted, 2012.

        INPUT:

        kwds:

        - ``prime_bound`` - a pair (list or tuple) of positive integers that represent the
            limits of primes to use in the reduction step. Or an integer that represents the upper bound. (optional)
            default: [1,20]

        -  ``lifting_prime`` - a prime integer. (optional) argument that specifies modulo which prime to try and perform the
            lifting. default: 23

        - ``periods`` - a list of positive integers which is the list of possible periods. (optional)

        - ``bad_primes`` - a list or tuple of integer primes, the primes of bad reduction.  (optional)

        OUTPUT:

        - a list of rational points in projective space.

        Examples::

            sage: P.<x,y> = ProjectiveSpace(QQ,1)
            sage: H = End(P)
            sage: f = H([x^2-3/4*y^2,y^2])
            sage: sorted(f.rational_periodic_points(prime_bound=20,lifting_prime=7)) # long time
            [(-1/2 : 1), (1 : 0), (3/2 : 1)]

        ::

            sage: P.<x,y,z> = ProjectiveSpace(QQ,2)
            sage: H = End(P)
            sage: f = H([2*x^3 - 50*x*z^2 + 24*z^3,5*y^3 - 53*y*z^2 + 24*z^3,24*z^3])
            sage: sorted(f.rational_periodic_points(prime_bound=[1,20])) # long time
            [(-3 : -1 : 1), (-3 : 0 : 1), (-3 : 1 : 1), (-3 : 3 : 1), (-1 : -1 : 1),
            (-1 : 0 : 1), (-1 : 1 : 1), (-1 : 3 : 1), (0 : 1 : 0), (1 : -1 : 1), (1
            : 0 : 0), (1 : 0 : 1), (1 : 1 : 1), (1 : 3 : 1), (3 : -1 : 1), (3 : 0 :
            1), (3 : 1 : 1), (3 : 3 : 1), (5 : -1 : 1), (5 : 0 : 1), (5 : 1 : 1), (5
            : 3 : 1)]

        ::

            sage: P.<x,y> = ProjectiveSpace(QQ,1)
            sage: H = End(P)
            sage: f = H([-5*x^2 + 4*y^2,4*x*y])
            sage: sorted(f.rational_periodic_points()) # long time
            [(-2 : 1), (-2/3 : 1), (2/3 : 1), (1 : 0), (2 : 1)]


        .. TODO::

            - move some of this to Cython so that it is faster especially the possible periods mod `p`.

            - have the last prime of good redution used also return the list of points instead of getting the
              information again for all_points.
        """
        if not self.is_endomorphism():
            raise NotImplementedError("Must be an endomorphism of projective space")
        if self.domain().base_ring() != QQ:
            raise NotImplementedError("Must be QQ") #for p-adic lifting

        primebound = kwds.pop("prime_bound", [1, 20])
        p = kwds.pop("lifting_prime", 23)
        periods = kwds.pop("periods", None)
        badprimes = kwds.pop("bad_primes", None)

        if (isinstance(primebound, (list, tuple)) == False):
            try:
                primebound = [1, ZZ(primebound)]
            except TypeError:
                raise TypeError("Bound on primes must be an integer")
        else:
            try:
                primebound[0] = ZZ(primebound[0])
                primebound[1] = ZZ(primebound[1])
            except TypeError:
                raise TypeError("Prime bounds must be integers")

<<<<<<< HEAD
        if badprimes is None:
            badprimes=self.primes_of_bad_reduction()
        if periods is None:
            periods=self.possible_periods(prime_bound=primebound,bad_primes=badprimes)
        PS=self.domain()
        R=PS.base_ring()
        periodic=set()
=======
        if badprimes == None:
            badprimes = self.primes_of_bad_reduction()
        if periods == None:
            periods = self.possible_periods(prime_bound=primebound, bad_primes=badprimes)
        PS = self.domain()
        R = PS.base_ring()
        periodic = set()
>>>>>>> 80e319d4
        while p in badprimes:
            p = next_prime(p + 1)
        B = e ** self.height_difference_bound()

        f=self.change_ring(GF(p))
        all_points=f.possible_periods(True) #return the list of points and their periods.
        pos_points=[]
        for i in range(len(all_points)):
            if all_points[i][1] in periods and  (all_points[i] in pos_points)==False:  #check period, remove duplicates
                pos_points.append(all_points[i])
        periodic_points=self.lift_to_rational_periodic(pos_points,B)
        for p,n in periodic_points:
            for k in range(n):
                p.normalize_coordinates()
                periodic.add(p)
                p=self(p)
        return(list(periodic))

    def rational_preimages(self, Q):
        r"""
        Given a rational point `Q` in the domain of ``self``, return all the rational points `P`
        in the domain of ``self`` with `self(P)==Q`. In other words, the set of first pre-images of `Q`.
        ``self`` must be defined over `\QQ` and be an endomorphism of projective space.

        ALGORITHM:
            Use elimination via groebner bases to find the rational pre-images

        INPUT:

        - ``Q`` - a rational point in the domain of ``self``.

        OUTPUT:

        - a list of rational points in the domain of ``self``.

        Examples::

            sage: P.<x,y> = ProjectiveSpace(QQ,1)
            sage: H = End(P)
            sage: f = H([16*x^2 - 29*y^2,16*y^2])
            sage: f.rational_preimages(P(-1,4))
            [(5/4 : 1), (-5/4 : 1)]

        ::

            sage: P.<x,y,z> = ProjectiveSpace(QQ,2)
            sage: H = End(P)
            sage: f = H([76*x^2 - 180*x*y + 45*y^2 + 14*x*z + 45*y*z - 90*z^2, 67*x^2 - 180*x*y - 157*x*z + 90*y*z, -90*z^2])
            sage: f.rational_preimages(P(-9,-4,1))
            [(0 : 4 : 1)]

        ::

            A non-periodic example.
            sage: P.<x,y> = ProjectiveSpace(QQ,1)
            sage: H = End(P)
            sage: f = H([x^2 + y^2,2*x*y])
            sage: f.rational_preimages(P(17,15))
            [(5/3 : 1), (3/5 : 1)]

        ::

            sage: P.<x,y,z,w> = ProjectiveSpace(QQ,3)
            sage: H = End(P)
            sage: f = H([x^2 - 2*y*w - 3*w^2, -2*x^2 + y^2 - 2*x*z + 4*y*w + 3*w^2, x^2 - y^2 + 2*x*z + z^2 - 2*y*w - w^2, w^2])
            sage: f.rational_preimages(P(0,-1,0,1))
            []

        ::

            sage: P.<x,y> = ProjectiveSpace(QQ,1)
            sage: H = End(P)
            sage: f = H([x^2 + y^2,2*x*y])
            sage: f.rational_preimages([CC.0,1])
            Traceback (most recent call last):
            ...
            TypeError: Point must be in codomain of self
        """
        if not self.is_endomorphism():
            raise NotImplementedError("Must be an endomorphism of projective space")
        if self.domain().base_ring() != QQ:
            raise NotImplementedError("Must be QQ")
        if (Q in self.codomain()) == False:
            raise TypeError("Point must be in codomain of self")
        PS = self.domain()
        R = PS.coordinate_ring()
        N = PS.dimension_relative()
        #need a lexicographic ordering for elimination
        R = PolynomialRing(R.base_ring(), N + 1, R.gens(), order='lex')
        I = []
        preimages = set()
        for i in range(N + 1):
            for j in range(i + 1, N + 1):
                I.append(Q[i] * self[j] - Q[j] * self[i])
        I = I * R
        I0 = R.ideal(0)
        #Determine the points through elimination
        #This is much faster than using the I.variety() function on each affine chart.
        for k in range(N + 1):
            #create the elimination ideal for the kth affine patch
            G = I.substitute({R.gen(k):1}).groebner_basis()
            if G != [1]:
                P = {}
                #keep track that we know the kth coordinate is 1
                P.update({R.gen(k):1})
                points = [P]
                #work backwards from solving each equation for the possible
                #values of the next coordiante
                for i in range(len(G) - 1, -1, -1):
                    new_points = []
                    good = 0
                    for P in points:
                        #subsitute in our dictionary entry that has the values
                        #of coordinates known so far. This results in a single
                        #variable polynomial (by elimination)
                        L = G[i].substitute(P)
                        if L != 0:
                            L = L.factor()
                            #the linear factors give the possible rational values of
                            #this coordinate
                            for pol, pow in L:
                                if pol.degree() == 1 and len(pol.variables()) == 1:
                                    good = 1
                                    r = pol.variable()
                                    varindex = R.gens().index(r)
                                    #add this coordinates information to th
                                    #each dictionary entry
                                    P.update({R.gen(varindex):-pol.coefficient({r:0}) / pol.coefficient({r:1})})
                                    new_points.append(copy(P))
                    if good == 1:
                        points = new_points
                #the dictionary entries now have values for all coordiantes
                #they are the rational solutions to the equations
                #make them into projective points
                for i in range(len(points)):
                    if len(points[i]) == N + 1 and I.subs(points[i]) == I0:
                        S = PS([points[i][R.gen(j)] for j in range(N + 1)])
                        S.normalize_coordinates()
                        preimages.add(S)
        return(list(preimages))


    def all_rational_preimages(self, points):
        r"""
        Given a set of rational points in the domain of ``self``, return all the rational
        pre-images of those points. In others words, all the rational points which have some
        iterate in the set points. This function repeatedly calls ``rational_preimages``.
        If the degree is at least two, by Northocott, this is always a finite set.
        ``self`` must be defined over `\QQ` and be an endomorphism of projective space.
        In the examples, the output is sorted because the calculations are done in parallel
        and the order of the results is not guaranteed.

        INPUT:

        - ``points`` - a list of rational points in the domain of ``self``

        OUTPUT:

        - a list of rational points in the domain of ``self``.

        Examples::

            sage: P.<x,y> = ProjectiveSpace(QQ,1)
            sage: H = End(P)
            sage: f = H([16*x^2 - 29*y^2,16*y^2])
            sage: sorted(f.all_rational_preimages([P(-1,4)]))
            [(-7/4 : 1), (-5/4 : 1), (-3/4 : 1), (-1/4 : 1), (1/4 : 1), (3/4 : 1),
            (5/4 : 1), (7/4 : 1)]

        ::

            sage: P.<x,y,z> = ProjectiveSpace(QQ,2)
            sage: H = End(P)
            sage: f = H([76*x^2 - 180*x*y + 45*y^2 + 14*x*z + 45*y*z - 90*z^2, 67*x^2 - 180*x*y - 157*x*z + 90*y*z, -90*z^2])
            sage: sorted(f.all_rational_preimages([P(-9,-4,1)]))
            [(-9 : -4 : 1), (0 : -1 : 1), (0 : 0 : 1), (0 : 1 : 1), (0 : 4 : 1), (1
            : 0 : 1), (1 : 1 : 1), (1 : 2 : 1), (1 : 3 : 1)]

        ::

            A non-periodic example.
            sage: P.<x,y> = ProjectiveSpace(QQ,1)
            sage: H = End(P)
            sage: f = H([x^2 + y^2,2*x*y])
            sage: sorted(f.all_rational_preimages([P(17,15)]))
            [(1/3 : 1), (3/5 : 1), (5/3 : 1), (3 : 1)]

        """
        if not self.is_endomorphism():
            raise NotImplementedError("Must be an endomorphism of projective space")
        if self.domain().base_ring() != QQ:
            raise NotImplementedError("Must be QQ")

        PS=self.domain()
        RPS=PS.base_ring()
        preperiodic=set()
        while points!=[]:
            P=points.pop()
            preimages=self.rational_preimages(P)
            for i in range(len(preimages)):
                if not preimages[i] in preperiodic:
                    points.append(preimages[i])
                    preperiodic.add(preimages[i])
        return(list(preperiodic))

    def rational_preperiodic_points(self, **kwds):
        r"""
        Determined the set of rational preperiodic points for ``self``.
        ``self`` must be defined over `\QQ` and be an endomorphism of projective space.

        The default parameter values are typically good choices for `\mathbb{P}^1`. If you are having
        trouble getting a partiuclar map to finish, try first computing the possible periods, then
        try various different ``lifting_prime``.

        ALGORITHM:

        - Determines the list of possible periods.

        - Determines the rational periodic points from the possible periods.

        - Determines the rational preperiodic points from the rational periodic points
          by determining rational preimages.

        INPUT:

        kwds:

        - ``prime_bound`` - a pair (list or tuple) of positive integers that represent the
          limits of primes to use in the reduction step. Or an integer that represents the upper bound. (optional)
          default: [1,20]

        - ``lifting_prime`` - a prime integer. (optional) argument that specifies modulo which prime to try and perform the
          lifting. default: 23

        - ``periods`` - a list of positive integers which is the list of possible periods. (optional)

        - ``bad_primes`` - a list or tuple of integer primes, the primes of bad reduction.  (optional)

        OUTPUT:

        - a list of rational points in projective space.

        Examples::

            sage: PS.<x,y> = ProjectiveSpace(1,QQ)
            sage: H = End(PS)
            sage: f = H([x^2 -y^2,3*x*y])
            sage: sorted(f.rational_preperiodic_points())
            [(-2 : 1), (-1 : 1), (-1/2 : 1), (0 : 1), (1/2 : 1), (1 : 0), (1 : 1),
            (2 : 1)]

        ::

            sage: PS.<x,y> = ProjectiveSpace(1,QQ)
            sage: H = End(PS)
            sage: f = H([5*x^3 - 53*x*y^2 + 24*y^3, 24*y^3])
            sage: sorted(f.rational_preperiodic_points(prime_bound=10))
            [(-1 : 1), (0 : 1), (1 : 0), (1 : 1), (3 : 1)]

        ::

            sage: PS.<x,y,z> = ProjectiveSpace(2,QQ)
            sage: H = End(PS)
            sage: f = H([x^2 - 21/16*z^2,y^2-2*z^2,z^2])
            sage: sorted(f.rational_preperiodic_points(prime_bound=[1,8],lifting_prime=7,periods=[2])) # long time
            [(-5/4 : -2 : 1), (-5/4 : -1 : 1), (-5/4 : 0 : 1), (-5/4 : 1 : 1), (-5/4
            : 2 : 1), (-1/4 : -2 : 1), (-1/4 : -1 : 1), (-1/4 : 0 : 1), (-1/4 : 1 :
            1), (-1/4 : 2 : 1), (1/4 : -2 : 1), (1/4 : -1 : 1), (1/4 : 0 : 1), (1/4
            : 1 : 1), (1/4 : 2 : 1), (5/4 : -2 : 1), (5/4 : -1 : 1), (5/4 : 0 : 1),
            (5/4 : 1 : 1), (5/4 : 2 : 1)]

        """
        #input error checking done in possible_periods and rational_peridic_points
<<<<<<< HEAD
        badprimes = kwds.pop("bad_primes",None)
        periods = kwds.pop("periods",None)
        primebound = kwds.pop("prime_bound",[1,20])
        if badprimes is None:
            badprimes=self.primes_of_bad_reduction()
        if periods is None:
            periods=self.possible_periods(prime_bound=primebound,bad_primes=badprimes) #determine the set of possible periods
        if periods==[]:
=======
        badprimes = kwds.pop("bad_primes", None)
        periods = kwds.pop("periods", None)
        primebound = kwds.pop("prime_bound", [1, 20])
        if badprimes == None:
            badprimes = self.primes_of_bad_reduction()
        if periods == None:
            periods = self.possible_periods(prime_bound=primebound, bad_primes=badprimes) #determine the set of possible periods
        if periods == []:
>>>>>>> 80e319d4
            return([]) #no rational preperiodic points
        else:
            p = kwds.pop("lifting_prime", 23)
            T = self.rational_periodic_points(prime_bound=primebound, lifting_prime=p, periods=periods, bad_primes=badprimes) #find the rational preperiodic points
            preper = self.all_rational_preimages(T) #find the preperiodic points
            preper = list(preper)
            return(preper)

    def rational_preperiodic_graph(self, **kwds):
        r"""
        Determines the set of rational preperiodic points for ``self``.
        self must be defined over `\QQ` and be an endomorphism of projective space.

        ALGORITHM:
        - Determines the list of possible periods.

        - Determines the rational periodic points from the possible periods.

        - Determines the rational preperiodic points from the rational periodic points
          by determining rational preimages.


        INPUT:

        kwds:

        - ``prime_bound`` - a pair (list or tuple) of positive integers that represent the
            limits of primes to use in the reduction step. Or an integer that represents the upper bound. (optional)
            default: [1,20]

        -  ``lifting_prime`` - a prime integer. (optional) argument that specifies modulo which prime to try and perform the
            lifting. default: 23

        - ``periods`` - a list of positive integers which is the list of possible periods. (optional)

        - ``bad_primes`` - a list or tuple of integer primes, the primes of bad reduction.  (optional)

        OUTPUT:

        - a digraph representing the orbits of the rational preperiodic points in projective space.

        Examples::

            sage: PS.<x,y> = ProjectiveSpace(1,QQ)
            sage: H = End(PS)
            sage: f = H([7*x^2 - 28*y^2,24*x*y])
            sage: f.rational_preperiodic_graph()
            Looped digraph on 12 vertices

        ::

            sage: PS.<x,y> = ProjectiveSpace(1,QQ)
            sage: H = End(PS)
            sage: f = H([-3/2*x^3 +19/6*x*y^2,y^3])
            sage: f.rational_preperiodic_graph(prime_bound=[1,8])
            Looped digraph on 12 vertices

        ::

            sage: PS.<x,y,z> = ProjectiveSpace(2,QQ)
            sage: H = End(PS)
            sage: f = H([2*x^3 - 50*x*z^2 + 24*z^3,5*y^3 - 53*y*z^2 + 24*z^3,24*z^3])
            sage: f.rational_preperiodic_graph(prime_bound=[1,11],lifting_prime=13) # long time
            Looped digraph on 30 vertices
        """
        #input checking done in .rational_preperiodic_points()
        preper = self.rational_preperiodic_points(**kwds)
        g = self._preperiodic_points_to_cyclegraph(preper)
        return(g)


class SchemeMorphism_polynomial_projective_space_finite_field(SchemeMorphism_polynomial_projective_space_field):

    def _fast_eval(self, x):
        """
        Evaluate projective morphism at point described by x.

        EXAMPLES::

            sage: P.<x,y,z>=ProjectiveSpace(GF(7),2)
            sage: H=Hom(P,P)
            sage: f=H([x^2+y^2,y^2,z^2 + y*z])
            sage: f._fast_eval([1,1,1])
            [2, 1, 2]
        """
        if self._is_prime_finite_field:
            p = self.base_ring().characteristic()
            P = [f(*x) % p for f in self._fastpolys]
        else:
            P = [f(*x) for f in self._fastpolys]
        return P

    def orbit_structure(self, P):
        r"""
        Every point is preperiodic over a finite field. This funtion returns the pair `[m,n]` where `m` is the
        preperiod and `n` the period of the point ``P`` by ``self``.

        INPUT:

        - ``P`` -- a point in ``self.domain()``

        OUTPUT:

        - a list `[m,n]` of integers

        EXAMPLES::

            sage: P.<x,y,z> = ProjectiveSpace(GF(5),2)
            sage: H = Hom(P,P)
            sage: f = H([x^2+y^2,y^2,z^2 + y*z])
            sage: f.orbit_structure(P(2,1,2))
            [0, 6]

        ::

            sage: P.<x,y,z> = ProjectiveSpace(GF(7),2)
            sage: X = P.subscheme(x^2-y^2)
            sage: H = Hom(X,X)
            sage: f = H([x^2,y^2,z^2])
            sage: f.orbit_structure(X(1,1,2))
            [0, 2]

        ::

            sage: P.<x,y> = ProjectiveSpace(GF(13),1)
            sage: H = Hom(P,P)
            sage: f = H([x^2-y^2,y^2])
            sage: f.orbit_structure(P(3,4))
            [2, 3]
        """
        return(P.orbit_structure(self))

    def cyclegraph(self):
        r"""
        returns Digraph of all orbits of ``self`` mod `p`.

        For subschemes, only points on the subscheme whose image are
        also on the subscheme are in the digraph.

        OUTPUT:

        - a digraph

        EXAMPLES::

            sage: P.<x,y> = ProjectiveSpace(GF(13),1)
            sage: H = Hom(P,P)
            sage: f = H([x^2-y^2,y^2])
            sage: f.cyclegraph()
            Looped digraph on 14 vertices

        ::

            sage: P.<x,y,z> = ProjectiveSpace(GF(5^2,'t'),2)
            sage: H = Hom(P,P)
            sage: f = H([x^2+y^2,y^2,z^2+y*z])
            sage: f.cyclegraph()
            Looped digraph on 651 vertices

        ::

            sage: P.<x,y,z> = ProjectiveSpace(GF(7),2)
            sage: X = P.subscheme(x^2-y^2)
            sage: H = Hom(X,X)
            sage: f = H([x^2,y^2,z^2])
            sage: f.cyclegraph()
            Looped digraph on 15 vertices
        """
        if self.domain() != self.codomain():
            raise NotImplementedError("Domain and Codomain must be equal")
        V = []
        E = []
        from sage.schemes.projective.projective_space import is_ProjectiveSpace
        if is_ProjectiveSpace(self.domain()) is True:
            for P in self.domain():
                V.append(str(P))
                Q = self(P)
                Q.normalize_coordinates()
                E.append([str(Q)])
        else:
            X = self.domain()
            for P in X.ambient_space():
                try:
                    XP = X.point(P)
                    V.append(str(XP))
                    Q = self(XP)
                    Q.normalize_coordinates()
                    E.append([str(Q)])
                except TypeError:  # not a point on the scheme
                    pass
        from sage.graphs.digraph import DiGraph
        g = DiGraph(dict(zip(V, E)), loops=True)
        return g

    def possible_periods(self, return_points=False):
        r"""
        Returns the list of possible minimal periods of a periodic point
        over `\QQ` and (optionally) a point in each cycle.

        ALGORITHM:

        The list comes from: Hutz, Good reduction of periodic points, Illinois Journal of
        Mathematics 53 (Winter 2009), no. 4, 1109-1126.

        INPUT:

        - ``return_points`` - Boolean (optional) - a value of True returns the points as well as the possible periods.

        OUTPUT:

        - a list of positive integers, or a list of pairs of projective points and periods if ``flag`` is 1.

        Examples::

            sage: P.<x,y> = ProjectiveSpace(GF(23),1)
            sage: H = End(P)
            sage: f = H([x^2-2*y^2,y^2])
            sage: f.possible_periods()
            [1, 5, 11, 22, 110]

        ::

            sage: P.<x,y> = ProjectiveSpace(GF(13),1)
            sage: H = End(P)
            sage: f = H([x^2-y^2,y^2])
            sage: f.possible_periods(True)
            [[(1 : 0), 1], [(0 : 1), 2], [(3 : 1), 3], [(3 : 1), 36]]

        ::

            sage: PS.<x,y,z> = ProjectiveSpace(2,GF(7))
            sage: H = End(PS)
            sage: f = H([-360*x^3 + 760*x*z^2, y^3 - 604*y*z^2 + 240*z^3, 240*z^3])
            sage: f.possible_periods()
            [1, 2, 4, 6, 12, 14, 28, 42, 84]

        .. TODO::

            - do not reutrn duplicate points

            - check == False to speed up?

            - move to Cython

        """
        if not is_PrimeFiniteField(self.domain().base_ring()):
            raise TypeError("Must be prime field")
        if not self.is_endomorphism():
            raise NotImplementedError("Must be an endomorphism of projective space")

        PS = self.domain()
        p = PS.base_ring().order()
        N = PS.dimension_relative()
        pointsdict = PS.rational_points_dictionary() #assume p is prime
        pointslist = list(pointsdict)
        hashlist = pointsdict.values()
        pointtable = [[0, 0] for i in range(len(pointsdict))]
        index = 1
        periods = set()
        points_periods = []
        for j in range(len(pointsdict)):
            hashP = hashlist[j]
            if pointtable[hashP][1] == 0:
                startindex = index
                P = pointslist[j]
                while pointtable[hashP][1] == 0:
                    pointtable[hashP][1] = index
                    Q = self(P)
                    Q.normalize_coordinates()
                    hashQ = pointsdict[Q]
                    pointtable[hashP][0] = hashQ
                    P = Q
                    hashP = hashQ
                    index += 1
                if pointtable[hashP][1] >= startindex:
                    period = index - pointtable[hashP][1]
                    periods.add(period)
                    points_periods.append([P, period])
                    l = P.multiplier(self, period, False)
                    lorders = set()
                    for poly, _ in l.charpoly().factor():
                        if poly.degree() == 1:
                            eig = -poly.constant_coefficient()
                            if not eig:
                                continue # exclude 0
                        else:
                            eig = GF(p ** poly.degree(), 't', modulus=poly).gen()
                        if eig:
                            lorders.add(eig.multiplicative_order())
                    S = subsets(lorders)
                    S.next()   # get rid of the empty set
                    rvalues = set()
                    for s in S:
                        rvalues.add(lcm(s))
                    rvalues = list(rvalues)
                    if N == 1:
                        for k in range(len(rvalues)):
                            r = rvalues[k]
                            periods.add(period * r)
                            points_periods.append([P, period * r])
                            if p == 2 or p == 3: #need e=1 for N=1, QQ
                                periods.add(period * r * p)
                                points_periods.append([P, period * r * p])
                    else:
                        for k in range(len(rvalues)):
                            r = rvalues[k]
                            periods.add(period * r)
                            periods.add(period * r * p)
                            points_periods.append([P, period * r])
                            points_periods.append([P, period * r * p])
                            if p == 2:  #need e=3 for N>1, QQ
                                periods.add(period * r * 4)
                                points_periods.append([P, period * r * 4])
                                periods.add(period * r * 8)
                                points_periods.append([P, period * r * 8])

        if return_points == False:
            return(sorted(periods))
        else:
            return(points_periods)
<|MERGE_RESOLUTION|>--- conflicted
+++ resolved
@@ -1884,13 +1884,8 @@
             except TypeError:
                 raise TypeError("Prime bounds must be integers")
 
-<<<<<<< HEAD
         if badprimes is None:
-            badprimes=self.primes_of_bad_reduction()
-=======
-        if badprimes == None:
             badprimes = self.primes_of_bad_reduction()
->>>>>>> 80e319d4
 
         firstgood = 0
 
@@ -2187,13 +2182,8 @@
         if points_modp == []:
             return([])
         else:
-<<<<<<< HEAD
             if B is None:
-                B=e**self.height_difference_bound()
-=======
-            if B == None:
                 B = e ** self.height_difference_bound()
->>>>>>> 80e319d4
 
             p = points_modp[0][0].codomain().base_ring().characteristic()
             if p == 0:
@@ -2426,23 +2416,13 @@
             except TypeError:
                 raise TypeError("Prime bounds must be integers")
 
-<<<<<<< HEAD
         if badprimes is None:
-            badprimes=self.primes_of_bad_reduction()
+            badprimes = self.primes_of_bad_reduction()
         if periods is None:
-            periods=self.possible_periods(prime_bound=primebound,bad_primes=badprimes)
-        PS=self.domain()
-        R=PS.base_ring()
-        periodic=set()
-=======
-        if badprimes == None:
-            badprimes = self.primes_of_bad_reduction()
-        if periods == None:
             periods = self.possible_periods(prime_bound=primebound, bad_primes=badprimes)
         PS = self.domain()
         R = PS.base_ring()
         periodic = set()
->>>>>>> 80e319d4
         while p in badprimes:
             p = next_prime(p + 1)
         B = e ** self.height_difference_bound()
@@ -2716,25 +2696,14 @@
 
         """
         #input error checking done in possible_periods and rational_peridic_points
-<<<<<<< HEAD
-        badprimes = kwds.pop("bad_primes",None)
-        periods = kwds.pop("periods",None)
-        primebound = kwds.pop("prime_bound",[1,20])
-        if badprimes is None:
-            badprimes=self.primes_of_bad_reduction()
-        if periods is None:
-            periods=self.possible_periods(prime_bound=primebound,bad_primes=badprimes) #determine the set of possible periods
-        if periods==[]:
-=======
         badprimes = kwds.pop("bad_primes", None)
         periods = kwds.pop("periods", None)
         primebound = kwds.pop("prime_bound", [1, 20])
-        if badprimes == None:
+        if badprimes is None:
             badprimes = self.primes_of_bad_reduction()
-        if periods == None:
+        if periods is None:
             periods = self.possible_periods(prime_bound=primebound, bad_primes=badprimes) #determine the set of possible periods
         if periods == []:
->>>>>>> 80e319d4
             return([]) #no rational preperiodic points
         else:
             p = kwds.pop("lifting_prime", 23)
