--- conflicted
+++ resolved
@@ -21,8 +21,6 @@
     [0 0]
     [0 0]
 """
-
-import types
 
 # System imports
 import types
@@ -623,11 +621,7 @@
             [ 1  0]
             [ 0 -1]
         """
-<<<<<<< HEAD
         if isinstance(x, (types.GeneratorType, xrange)):
-=======
-        if isinstance(x, (xrange,types.GeneratorType)):
->>>>>>> bb8c284a
             x = list(x)
         elif isinstance(x, (int, integer.Integer)) and x==1:
             return self.identity_matrix()
