"""
Dense matrices over the integer ring.

AUTHORS:
    -- William Stein
    -- Robert Bradshaw

EXAMPLES:
    sage: a = matrix(ZZ, 3,3, range(9)); a
    [0 1 2]
    [3 4 5]
    [6 7 8]
    sage: a.det()
    0
    sage: a[0,0] = 10; a.det()
    -30
    sage: a.charpoly()
    x^3 - 22*x^2 + 102*x + 30
    sage: b = -3*a
    sage: a == b
    False
    sage: b < a
    True
"""

########## *** IMPORTANT ***
# If you're working on this code, we *always* assume that
#   self._matrix[i] = self._entries[i*self._ncols]
# !!!!!!!! Do not break this!
# This is assumed in the _rational_kernel_iml

######################################################################
#       Copyright (C) 2006,2007 William Stein
#
#  Distributed under the terms of the GNU General Public License (GPL)
#
#  The full text of the GPL is available at:
#                  http://www.gnu.org/licenses/
######################################################################

from sage.modules.vector_integer_dense cimport Vector_integer_dense

from sage.misc.misc import verbose, get_verbose, cputime

from sage.rings.arith import previous_prime

include "../ext/interrupt.pxi"
include "../ext/stdsage.pxi"
include "../ext/gmp.pxi"
include "../ext/random.pxi"

ctypedef unsigned int uint

from sage.ext.multi_modular import MultiModularBasis
from sage.ext.multi_modular cimport MultiModularBasis

from sage.rings.integer cimport Integer
from sage.rings.rational_field import QQ
from sage.rings.integer_ring import ZZ, IntegerRing_class
from sage.rings.integer_ring cimport IntegerRing_class
from sage.rings.integer_mod_ring import IntegerModRing
from sage.rings.polynomial_ring import PolynomialRing
from sage.structure.element cimport ModuleElement, RingElement, Element, Vector
from sage.structure.sequence import Sequence

from matrix_modn_dense import Matrix_modn_dense
from matrix_modn_dense cimport Matrix_modn_dense

import sage.modules.free_module
import sage.modules.free_module_element

from matrix cimport Matrix

cimport sage.structure.element

import matrix_space


######### linbox interface ##########
from sage.libs.linbox.linbox cimport Linbox_integer_dense
cdef Linbox_integer_dense linbox
linbox = Linbox_integer_dense()
USE_LINBOX_POLY = True
<<<<<<< HEAD
=======


########## iml -- integer matrix library ###########

cdef extern from "iml.h":

    enum SOLU_POS:
        LeftSolu = 101
        RightSolu = 102

    long nullspaceMP(long n, long m,
                     mpz_t *A, mpz_t * *mp_N_pass)

    void nonsingSolvLlhsMM (SOLU_POS solupos, long n, \
                       long m, mpz_t *mp_A, mpz_t *mp_B, mpz_t *mp_N, \
                       mpz_t mp_D)


>>>>>>> b20965a2

cdef class Matrix_integer_dense(matrix_dense.Matrix_dense):   # dense or sparse
    r"""
    Matrix over the integers.

    On a 32-bit machine, they can have at most $2^{32}-1$ rows or
    columns.  On a 64-bit machine, matrices can have at most
    $2^{64}-1$ rows or columns.

    EXAMPLES:
        sage: a = MatrixSpace(ZZ,3)(2); a
        [2 0 0]
        [0 2 0]
        [0 0 2]
        sage: a = matrix(ZZ,1,3, [1,2,-3]); a
        [ 1  2 -3]
        sage: a = MatrixSpace(ZZ,2,4)(2); a
        Traceback (most recent call last):
        ...
        TypeError: nonzero scalar matrix must be square
    """
    ########################################################################
    # LEVEL 1 functionality
    # x * __new__
    # x * __dealloc__
    # x * __init__
    # x * set_unsafe
    # x * get_unsafe
    # x * def _pickle
    # x * def _unpickle
    ########################################################################

    def __new__(self, parent, entries, coerce, copy):
        """
        Create and allocate memory for the matrix.  Does not actually initialize
        any of the memory.

        INPUT:
            parent, entries, coerce, copy -- as for __init__.

        EXAMPLES:
            sage: from sage.matrix.matrix_integer_dense import Matrix_integer_dense
            sage: a = Matrix_integer_dense.__new__(Matrix_integer_dense, Mat(ZZ,3), 0,0,0)
            sage: type(a)
            <type 'sage.matrix.matrix_integer_dense.Matrix_integer_dense'>

        WARNING: This is for internal use only, or if you really know what you're doing.
        """
        matrix_dense.Matrix_dense.__init__(self, parent)
        self._nrows = parent.nrows()
        self._ncols = parent.ncols()
        self._pivots = None

        # Allocate an array where all the entries of the matrix are stored.
        _sig_on
        self._entries = <mpz_t *>sage_malloc(sizeof(mpz_t) * (self._nrows * self._ncols))
        _sig_off
        if self._entries == NULL:
            raise MemoryError, "out of memory allocating a matrix"

        # Allocate an array of pointers to the rows, which is useful for
        # certain algorithms.
        ##################################
        # *IMPORTANT*: FOR MATRICES OVER ZZ, WE ALWAYS ASSUME THAT
        # THIS ARRAY IS *not* PERMUTED.  This should be OK, since all
        # algorithms are multi-modular.
        ##################################
        self._matrix = <mpz_t **> sage_malloc(sizeof(mpz_t*)*self._nrows)
        if self._matrix == NULL:
            sage_free(self._entries)
            self._entries = NULL
            raise MemoryError, "out of memory allocating a matrix"

        # Set each of the pointers in the array self._matrix to point
        # at the memory for the corresponding row.
        cdef Py_ssize_t i, k
        k = 0
        for i from 0 <= i < self._nrows:
            self._matrix[i] = self._entries + k
            k = k + self._ncols

    cdef _init_linbox(self):
        _sig_on
        linbox.set(self._matrix, self._nrows, self._ncols)
        _sig_off

    def __copy__(self):
        cdef Matrix_integer_dense A
        A = Matrix_integer_dense.__new__(Matrix_integer_dense, self._parent,
                                         0, 0, 0)
        cdef Py_ssize_t i
        _sig_on
        for i from 0 <= i < self._nrows * self._ncols:
            mpz_init_set(A._entries[i], self._entries[i])
        _sig_off
        A._initialized = True
        return A

    def __dealloc__(self):
        """
        Frees all the memory allocated for this matrix.
        EXAMPLE:
            sage: a = Matrix(ZZ,2,[1,2,3,4])
            sage: del a
        """
        cdef Py_ssize_t i
        if self._initialized:
            for i from 0 <= i < (self._nrows * self._ncols):
                mpz_clear(self._entries[i])
            sage_free(self._entries)
            sage_free(self._matrix)

    def __init__(self, parent, entries, copy, coerce):
        r"""
        Initialize a dense matrix over the integers.

        INPUT:
            parent -- a matrix space
            entries -- list - create the matrix with those entries along the rows.
                       other -- a scalar; entries is coerced to an integer and the diagonal
                                entries of this matrix are set to that integer.
            coerce -- whether need to coerce entries to the integers (program may crash
                      if you get this wrong)
            copy -- ignored (since integers are immutable)

        EXAMPLES:

        The __init__ function is called implicitly in each of the
        examples below to actually fill in the values of the matrix.

        We create a $2 \times 2$ and a $1\times 4$ matrix:
            sage: matrix(ZZ,2,2,range(4))
            [0 1]
            [2 3]
            sage: Matrix(ZZ,1,4,range(4))
            [0 1 2 3]

        If the number of columns isn't given, it is determined from the number of
        elements in the list.
            sage: matrix(ZZ,2,range(4))
            [0 1]
            [2 3]
            sage: matrix(ZZ,2,range(6))
            [0 1 2]
            [3 4 5]

        Another way to make a matrix is to create the space of
        matrices and coerce lists into it.
            sage: A = Mat(ZZ,2); A
            Full MatrixSpace of 2 by 2 dense matrices over Integer Ring
            sage: A(range(4))
            [0 1]
            [2 3]

        Actually it is only necessary that the input can be coerced to a list, so
        the following also works:
            sage: v = reversed(range(4)); type(v)
            <type 'listreverseiterator'>
            sage: A(v)
            [3 2]
            [1 0]

        Matrices can have many rows or columns (in fact, on a 64-bit machine they could
        have up to $2^64-1$ rows or columns):
            sage: v = matrix(ZZ,1,10^5, range(10^5))
            sage: v.parent()
            Full MatrixSpace of 1 by 100000 dense matrices over Integer Ring
        """
        cdef Py_ssize_t i, j
        cdef int is_list
        cdef Integer x

        if not isinstance(entries, list):
            try:
                entries = list(entries)
                is_list = 1
            except TypeError:
                try:
                    # Try to coerce entries to a scalar (an integer)
                    x = ZZ(entries)
                    is_list = 0
                except TypeError:
                    raise TypeError, "entries must be coercible to a list or integer"
        else:
            is_list = 1

        if is_list:

            # Create the matrix whose entries are in the given entry list.
            if len(entries) != self._nrows * self._ncols:
                sage_free(self._entries)
                sage_free(self._matrix)
                self._entries = NULL
                raise TypeError, "entries has the wrong length"
            if coerce:
                for i from 0 <= i < self._nrows * self._ncols:
                    # TODO: Should use an unsafe un-bounds-checked array access here.
                    x = ZZ(entries[i])
                    # todo -- see integer.pyx and the TODO there; perhaps this could be
                    # sped up by creating a mpz_init_set_sage function.
                    mpz_init_set(self._entries[i], x.value)
                self._initialized = True
            else:
                for i from 0 <= i < self._nrows * self._ncols:
                    # TODO: Should use an unsafe un-bounds-checked array access here.
                    mpz_init_set(self._entries[i], (<Integer> entries[i]).value)
                self._initialized = True
        else:

            # If x is zero, make the zero matrix and be done.
            if mpz_sgn(x.value) == 0:
                self._zero_out_matrix()
                return

            # the matrix must be square:
            if self._nrows != self._ncols:
                sage_free(self._entries)
                sage_free(self._matrix)
                self._entries = NULL
                raise TypeError, "nonzero scalar matrix must be square"

            # Now we set all the diagonal entries to x and all other entries to 0.
            self._zero_out_matrix()
            j = 0
            for i from 0 <= i < self._nrows:
                mpz_init_set(self._entries[j], x.value)
                j = j + self._nrows + 1
            self._initialized = True

    cdef set_unsafe(self, Py_ssize_t i, Py_ssize_t j, value):
        """
        Set position i,j of this matrix to x.

        (VERY UNSAFE -- value *must* be of type Integer).

        INPUT:
            ij -- tuple (i,j), where i is the row and j the column
        Alternatively, ij can be an integer, and the ij-th row is set.

        EXAMPLES:
            sage: a = matrix(ZZ,2,3, range(6)); a
            [0 1 2]
            [3 4 5]
            sage: a[0,0] = 10
            sage: a
            [10  1  2]
            [ 3  4  5]
        """
        mpz_set(self._matrix[i][j], (<Integer>value).value)

    cdef get_unsafe(self, Py_ssize_t i, Py_ssize_t j):
        """
        EXAMPLES:
            sage: a = MatrixSpace(ZZ,3)(range(9)); a
            [0 1 2]
            [3 4 5]
            [6 7 8]
            sage: a[1,2]
            5
            sage: a[0]
            (0, 1, 2)
            sage: a[4,7]
            Traceback (most recent call last):
            ...
            IndexError: matrix index out of range
            sage: a[-1,0]
            Traceback (most recent call last):
            ...
            IndexError: matrix index out of range
        """
        cdef Integer z
        z = PY_NEW(Integer)
        mpz_set(z.value, self._matrix[i][j])
        return z

    def _pickle(self):
        return self._pickle_version0(), 0

    cdef _pickle_version0(self):
        # TODO: *maybe* redo this to use mpz_import and mpz_export
        # from sec 5.14 of the GMP manual. ??
        cdef int i, j, len_so_far, m, n
        cdef char *a
        cdef char *s, *t, *tmp

        if self._nrows == 0 or self._ncols == 0:
            data = ''
        else:
            n = self._nrows*self._ncols*10
            s = <char*> sage_malloc(n * sizeof(char))
            t = s
            len_so_far = 0

            _sig_on
            for i from 0 <= i < self._nrows * self._ncols:
                m = mpz_sizeinbase (self._entries[i], 32)
                if len_so_far + m + 1 >= n:
                    # copy to new string with double the size
                    n = 2*n + m + 1
                    tmp = <char*> sage_malloc(n * sizeof(char))
                    strcpy(tmp, s)
                    sage_free(s)
                    s = tmp
                    t = s + len_so_far
                #endif
                mpz_get_str(t, 32, self._entries[i])
                m = strlen(t)
                len_so_far = len_so_far + m + 1
                t = t + m
                t[0] = <char>32
                t[1] = <char>0
                t = t + 1
            _sig_off
            data = str(s)[:-1]
            free(s)
        return data

    def _unpickle(self, data, int version):
        if version == 0:
            self._unpickle_version0(data)
        else:
            raise RuntimeError, "unknown matrix version (=%s)"%version

    cdef _unpickle_version0(self, data):
        cdef Py_ssize_t i, n
        data = data.split()
        n = self._nrows * self._ncols
        if len(data) != n:
            raise RuntimeError, "invalid pickle data."
        for i from 0 <= i < n:
            s = data[i]
            if mpz_init_set_str(self._entries[i], s, 32):
                raise RuntimeError, "invalid pickle data"
        self._initialized = True


    def __richcmp__(Matrix self, right, int op):  # always need for mysterious reasons.
        return self._richcmp(right, op)

    def __hash__(self):
        return self._hash()

    ########################################################################
    # LEVEL 1 helpers:
    #   These function support the implementation of the level 1 functionality.
    ########################################################################
    cdef _zero_out_matrix(self):
        """
        Set this matrix to be the zero matrix.
        This is only for internal use.
        """
        # TODO: This is about 6-10 slower than MAGMA doing what seems to be the same thing.
        # Moreover, NTL can also do this quickly.  Why?   I think both have specialized
        # small integer classes.
        _sig_on
        cdef Py_ssize_t i
        for i from 0 <= i < self._nrows * self._ncols:
            mpz_init(self._entries[i])
        _sig_off
        self._initialized = True

    cdef _new_unitialized_matrix(self, Py_ssize_t nrows, Py_ssize_t ncols):
        """
        Return a new matrix over the integers with the given number of rows and columns.
        All memory is allocated for this matrix, but its entries have not yet been
        filled in.
        """
        P = self._parent.matrix_space(nrows, ncols)
        return Matrix_integer_dense.__new__(Matrix_integer_dense, P, None, None, None)


    ########################################################################
    # LEVEL 2 functionality
    # x * cdef _add_c_impl
    # x * cdef _sub_c_impl
    # x * cdef _mul_c_impl
    # x * cdef _cmp_c_impl
    #   * __neg__
    #   * __invert__
    #   * __copy__
    # x * _multiply_classical
    #   * _list -- list of underlying elements (need not be a copy)
    #   * _dict -- sparse dictionary of underlying elements (need not be a copy)
    ########################################################################

    # cdef _mul_c_impl(self, Matrix right):
    # def __neg__(self):
    # def __invert__(self):
    # def __copy__(self):
    # def _multiply_classical(left, matrix.Matrix _right):
    # def _list(self):
    # def _dict(self):

    def is_zero(self):
        cdef mpz_t *a, *b
        cdef Py_ssize_t i, j
        cdef int k
        for i from 0 <= i < self._nrows * self._ncols:
            if mpz_cmp_si(self._entries[i], 0):
                return False
        return True

    def _multiply_linbox(self, Matrix right):
        """
        Multiply matrices over ZZ using linbox.

        WARNING: This is very slow right now, i.e., linbox is very slow.

        EXAMPLES:
            sage: A = matrix(ZZ,2,3,range(6))
            sage: A*A.transpose()
            [ 5 14]
            [14 50]
            sage: A._multiply_linbox(A.transpose())
            [ 5 14]
            [14 50]
        """
        cdef int e
        cdef Matrix_integer_dense ans, B
        B = right
        ans = self.new_matrix(nrows = self.nrows(), ncols = right.ncols())
        self._init_linbox()
        _sig_on
        linbox.matrix_matrix_multiply(ans._matrix, B._matrix, B._nrows, B._ncols)
        _sig_off
        return ans

    def _multiply_classical(self, Matrix right):
        """
        EXAMPLE:
            sage: n = 3
            sage: a = MatrixSpace(ZZ,n,n)(range(n^2))
            sage: a*a
            [ 15  18  21]
            [ 42  54  66]
            [ 69  90 111]
        """
        if self._ncols != right._nrows:
            raise IndexError, "Number of columns of self must equal number of rows of right."

        cdef Py_ssize_t i, j, k, l, nr, nc, snc
        cdef mpz_t *v

        nr = self._nrows
        nc = right._ncols
        snc = self._ncols

        parent = self.matrix_space(nr, nc)

        cdef Matrix_integer_dense M, _right
        _right = right

        M = Matrix_integer_dense.__new__(Matrix_integer_dense, parent, None, None, None)
        Matrix.__init__(M, parent)

        # M has memory allocated but entries are not initialized
        cdef mpz_t *entries
        entries = M._entries

        cdef mpz_t s, z
        mpz_init(s)
        mpz_init(z)

        _sig_on
        l = 0
        for i from 0 <= i < nr:
            for j from 0 <= j < nc:
                mpz_set_si(s,0)   # set s = 0
                v = self._matrix[i]
                for k from 0 <= k < snc:
                    mpz_mul(z, v[k], _right._matrix[k][j])
                    mpz_add(s, s, z)
                mpz_init_set(entries[l], s)
                l += 1
        _sig_off
        mpz_clear(s)
        mpz_clear(z)
        M._initialized = True
        return M

    cdef sage.structure.element.Matrix _matrix_times_matrix_c_impl(self, sage.structure.element.Matrix right):

        #############
        # see the tune_multiplication function below.
        n = max(self._nrows, self._ncols, right._nrows, right._ncols)
        if n <= 20:
            return self._multiply_classical(right)
        a = self.height(); b = right.height()
        if float(max(a,b)) / float(n) >= 0.70:
            return self._multiply_classical(right)
        else:
            return self._multiply_multi_modular(right)

    cdef ModuleElement _lmul_c_impl(self, RingElement right):
        """
        EXAMPLES:
            sage: a = matrix(QQ,2,range(6))
            sage: (3/4) * a
            [   0  3/4  3/2]
            [ 9/4    3 15/4]
        """
        cdef Py_ssize_t i
        cdef Integer _x
        _x = Integer(right)
        cdef Matrix_integer_dense M
        M = Matrix_integer_dense.__new__(Matrix_integer_dense, self._parent, None, None, None)
        for i from 0 <= i < self._nrows * self._ncols:
            mpz_init(M._entries[i])
            mpz_mul(M._entries[i], self._entries[i], _x.value)
        M._initialized = True
        return M

    cdef ModuleElement _add_c_impl(self, ModuleElement right):
        """
        Add two dense matrices over ZZ.

        EXAMPLES:
            sage: a = MatrixSpace(ZZ,3)(range(9))
            sage: a+a
            [ 0  2  4]
            [ 6  8 10]
            [12 14 16]
            sage: b = MatrixSpace(ZZ,3)(range(9))
            sage: b.swap_rows(1,2)
            sage: a+b
            [ 0  2  4]
            [ 9 11 13]
            [ 9 11 13]
        """
        cdef Py_ssize_t i, j

        cdef Matrix_integer_dense M
        M = Matrix_integer_dense.__new__(Matrix_integer_dense, self._parent, None, None, None)

        _sig_on
        cdef mpz_t *row_self, *row_right, *row_ans
        for i from 0 <= i < self._nrows:
            row_self = self._matrix[i]
            row_right = (<Matrix_integer_dense> right)._matrix[i]
            row_ans = M._matrix[i]
            for j from 0 <= j < self._ncols:
                mpz_init(row_ans[j])
                mpz_add(row_ans[j], row_self[j], row_right[j])
        _sig_off
        M._initialized = True
        return M

    cdef ModuleElement _sub_c_impl(self, ModuleElement right):
        """
        Subtract two dense matrices over ZZ.

        EXAMPLES:
            sage: M = Mat(ZZ,3)
            sage: a = M(range(9)); b = M(reversed(range(9)))
            sage: a - b
            [-8 -6 -4]
            [-2  0  2]
            [ 4  6  8]
        """
        cdef Py_ssize_t i, j

        cdef Matrix_integer_dense M
        M = Matrix_integer_dense.__new__(Matrix_integer_dense, self._parent, None, None, None)

        _sig_on
        cdef mpz_t *row_self, *row_right, *row_ans
        for i from 0 <= i < self._nrows:
            row_self = self._matrix[i]
            row_right = (<Matrix_integer_dense> right)._matrix[i]
            row_ans = M._matrix[i]
            for j from 0 <= j < self._ncols:
                mpz_init(row_ans[j])
                mpz_sub(row_ans[j], row_self[j], row_right[j])
        _sig_off
        M._initialized = True
        return M


    cdef int _cmp_c_impl(self, Element right) except -2:
        cdef mpz_t *a, *b
        cdef Py_ssize_t i, j
        cdef int k
        for i from 0 <= i < self._nrows:
            a = self._matrix[i]
            b = (<Matrix_integer_dense>right)._matrix[i]
            for j from 0 <= j < self._ncols:
                k = mpz_cmp(a[j], b[j])
                if k:
                    if k < 0:
                        return -1
                    else:
                        return 1
        return 0


    cdef Vector _vector_times_matrix_c_impl(self, Vector v):
        """
        Returns the vector times matrix product.

        INPUT:
             v -- a free module element.

        OUTPUT:
            The the vector times matrix product v*A.

        EXAMPLES:
            sage: B = matrix(ZZ,2, [1,2,3,4])
            sage: V = ZZ^2
            sage: w = V([-1,5])
            sage: w*B
            (14, 18)
        """
        cdef Vector_integer_dense w, ans
        cdef Py_ssize_t i, j
        cdef mpz_t x

        M = self._row_ambient_module()
        w = <Vector_integer_dense> v
        ans = M.zero_vector()

        mpz_init(x)
        for i from 0 <= i < self._ncols:
            mpz_set_si(x, 0)
            for j from 0 <= j < self._nrows:
                mpz_addmul(x, w._entries[j], self._matrix[j][i])
            mpz_set(ans._entries[i], x)
        mpz_clear(x)
        return ans


    ########################################################################
    # LEVEL 3 functionality (Optional)
    #    * cdef _sub_c_impl
    #    * __deepcopy__
    #    * __invert__
    #    * Matrix windows -- only if you need strassen for that base
    #    * Other functions (list them here):
    #    * Specialized echelon form
    ########################################################################

    def charpoly(self, var='x', algorithm='linbox'):
        """
        INPUT:
            var -- a variable name
            algorithm -- 'linbox' (default)
                         'generic'

        NOTE: Linbox charpoly disabled on 64-bit machines, since it
        hangs in many cases.

        EXAMPLES:
            sage: A = matrix(ZZ,6, range(36))
            sage: f = A.charpoly(); f
            x^6 - 105*x^5 - 630*x^4
            sage: f(A) == 0
            True
            sage: n=20; A = Mat(ZZ,n)(range(n^2))
            sage: A.charpoly()
            x^20 - 3990*x^19 - 266000*x^18
            sage: A.minpoly()                # optional -- os x only right now
            x^3 - 3990*x^2 - 266000*x
        """
        key = 'charpoly_%s_%s'%(algorithm, var)
        x = self.fetch(key)
        if x: return x

        if algorithm == 'linbox' and not USE_LINBOX_POLY:
            algorithm = 'generic'

        if algorithm == 'linbox':
            g = self._charpoly_linbox(var)
        elif algorithm == 'generic':
            g = matrix_dense.Matrix_dense.charpoly(self, var)
        else:
            raise ValueError, "no algorithm '%s'"%algorithm

        self.cache(key, g)
        return g

    def minpoly(self, var='x', algorithm='linbox'):
        """
        INPUT:
            var -- a variable name
            algorithm -- 'linbox' (default)
                         'generic'

        NOTE: Linbox charpoly disabled on 64-bit machines, since it
        hangs in many cases.

        EXAMPLES:
            sage: A = matrix(ZZ,6, range(36))
            sage: A.minpoly()           # optional -- os x only right now
            x^3 - 105*x^2 - 630*x
            sage: n=6; A = Mat(ZZ,n)([k^2 for k in range(n^2)])
            sage: A.minpoly()           # optional -- os x only right now
            x^4 - 2695*x^3 - 257964*x^2 + 1693440*x
        """
        key = 'minpoly_%s_%s'%(algorithm, var)
        x = self.fetch(key)
        if x: return x

        if algorithm == 'linbox' and not USE_LINBOX_POLY:
            algorithm = 'generic'

        if algorithm == 'linbox':
            g = self._minpoly_linbox(var)
        elif algorithm == 'generic':
            g = matrix_dense.Matrix_dense.minpoly(self, var)
        else:
            raise ValueError, "no algorithm '%s'"%algorithm

        self.cache(key, g)
        return g

    def _minpoly_linbox(self, var='x'):
        return self._poly_linbox(var=var, typ='minpoly')

    def _charpoly_linbox(self, var='x'):
        if self.is_zero():  # program around a bug in linbox on 32-bit linux
            x = self.base_ring()[var].gen()
            return x ** self._nrows
        return self._poly_linbox(var=var, typ='charpoly')

    def _poly_linbox(self, var='x', typ='minpoly'):
        """
        INPUT:
            var -- 'x'
            typ -- 'minpoly' or 'charpoly'
        """
        time = verbose('computing %s of %s x %s matrix using linbox'%(typ, self._nrows, self._ncols))
        if self._nrows != self._ncols:
            raise ValueError, "matrix must be square"
        if self._nrows <= 1:
            return matrix_dense.Matrix_dense.charpoly(self, var)
        self._init_linbox()
        if typ == 'minpoly':
            _sig_on
            v = linbox.minpoly()
            _sig_off
        else:
            _sig_on
            v = linbox.charpoly()
            _sig_off
        R = self._base_ring[var]
        verbose('finished computing %s'%typ, time)
        return R(v)


    def height(self):
        """
        Return the height of this matrix, i.e., the max absolute value
        of the entries of the matrix.

        OUTPUT:
            A nonnegative integer.

        EXAMPLE:
            sage: a = Mat(ZZ,3)(range(9))
            sage: a.height()
            8
            sage: a = Mat(ZZ,2,3)([-17,3,-389,15,-1,0]); a
            [ -17    3 -389]
            [  15   -1    0]
            sage: a.height()
            389
        """
        cdef mpz_t h
        cdef Integer x

        self.mpz_height(h)
        x = Integer()
        x.set_from_mpz(h)
        mpz_clear(h)

        return x

    cdef int mpz_height(self, mpz_t height) except -1:
        """
        Used to compute the height of this matrix.

        INPUT:
             height -- a GMP mpz_t (that has not been initialized!)
        OUTPUT:
             sets the value of height to the height of this matrix, i.e., the max absolute
             value of the entries of the matrix.
        """
        cdef mpz_t x, h
        cdef Py_ssize_t i

        mpz_init_set_si(h, 0)
        mpz_init(x)

        _sig_on

        for i from 0 <= i < self._nrows * self._ncols:
            mpz_abs(x, self._entries[i])
            if mpz_cmp(h, x) < 0:
                mpz_set(h, x)

        _sig_off

        mpz_init_set(height, h)
        mpz_clear(h)
        mpz_clear(x)

        return 0   # no error occured.

    def _multiply_multi_modular(left, Matrix_integer_dense right):

        cdef Integer h
        cdef mod_int *moduli
        cdef int i, n, k

        h = left.height() * right.height() * left.ncols()
        verbose('multiplying matrices of height %s and %s'%(left.height(),right.height()))
        mm = MultiModularBasis(h)
        res = left._reduce(mm)
        res_right = right._reduce(mm)
        k = len(mm)
        for i in range(k):  # yes, I could do this with zip, but to conserve memory...
            t = cputime()
            res[i] *= res_right[i]
            verbose('multiplied matrices modulo a prime (%s/%s)'%(i+1,k), t)
        result = left.new_matrix(left.nrows(), right.ncols())
        _lift_crt(result, res, mm)  # changes result
        return result

    def _mod_int(self, modulus):
        return self._mod_int_c(modulus)

    cdef _mod_int_c(self, mod_int p):
        cdef Py_ssize_t i, j
        cdef Matrix_modn_dense res
        cdef mpz_t* self_row
        cdef mod_int* res_row
        res = Matrix_modn_dense.__new__(Matrix_modn_dense,
                        matrix_space.MatrixSpace(IntegerModRing(p), self._nrows, self._ncols, sparse=False), None, None, None)
        for i from 0 <= i < self._nrows:
            self_row = self._matrix[i]
            res_row = res._matrix[i]
            for j from 0 <= j < self._ncols:
                res_row[j] = mpz_fdiv_ui(self_row[j], p)
        return res

    def _reduce(self, moduli):

        if isinstance(moduli, (int, long, Integer)):
            return self._mod_int(moduli)
        elif isinstance(moduli, list):
            moduli = MultiModularBasis(moduli)

        cdef MultiModularBasis mm
        mm = moduli

        res = [Matrix_modn_dense.__new__(Matrix_modn_dense,
                                         matrix_space.MatrixSpace(IntegerModRing(p), self._nrows, self._ncols, sparse=False),
                                         None, None, None) for p in mm]

        cdef size_t i, k, n
        cdef Py_ssize_t nr, nc

        n = len(mm)
        nr = self._nrows
        nc = self._ncols

        cdef mod_int **row_list
        row_list = <mod_int**>sage_malloc(sizeof(mod_int*) * n)
        if row_list == NULL:
            raise MemoryError, "out of memory allocating multi-modular coefficent list"

        cdef PyObject** res_seq
        res_seq = FAST_SEQ_UNSAFE(res)

        _sig_on
        for i from 0 <= i < nr:
            for k from 0 <= k < n:
                row_list[k] = (<Matrix_modn_dense>res_seq[k])._matrix[i]
            mm.mpz_reduce_vec(self._matrix[i], row_list, nc)
        _sig_off

        sage_free(row_list)
        return res

    def _echelon_in_place_classical(self):
        cdef Matrix_integer_dense E
        E = self.echelon_form()

        cdef int i
        for i from 0 <= i < self._ncols * self._nrows:
            mpz_set(self._entries[i], E._entries[i])

        self.clear_cache()

    def _echelon_strassen(self):
        raise NotImplementedError

    def echelon_form(self, algorithm="default", cutoff=0, include_zero_rows=True):
        r"""
        Return the echelon form of this matrix over the integers.

        INPUT:
            algorithm, cutoff -- ignored currently
            include_zero_rows -- (default: True) if False, don't include zero rows.

        EXAMPLES:
            sage: A = MatrixSpace(ZZ,2)([1,2,3,4])
            sage: A.echelon_form()
            [1 0]
            [0 2]

            sage: A = MatrixSpace(ZZ,5)(range(25))
            sage: A.echelon_form()
            [  5   0  -5 -10 -15]
            [  0   1   2   3   4]
            [  0   0   0   0   0]
            [  0   0   0   0   0]
            [  0   0   0   0   0]
        """
        x = self.fetch('echelon_form')
        if not x is None:
            return x

        if self._nrows == 0 or self._ncols == 0:
            self.cache('echelon_form', self)
            self.cache('pivots', [])
            self.cache('rank', 0)
            return self

        cdef Py_ssize_t nr, nc, n, i
        nr = self._nrows
        nc = self._ncols

        # The following complicated sequence of column reversals
        # and transposes is needed since PARI's Hermite Normal Form
        # does column operations instead of row operations.
        n = nc
        r = []
        for i from 0 <= i < n:
            r.append(n-i)
        v = self._pari_()
        v = v.vecextract(r) # this reverses the order of columns
        v = v.mattranspose()
        w = v.mathnf(1)

        cdef Matrix_integer_dense H_m
        H = convert_parimatrix(w[0])
        if nc == 1:
            H = [H]

        # We do a 'fast' change of the above into a list of ints,
        # since we know all entries are ints:
        num_missing_rows = (nr*nc - len(H)) / nc
        rank = nr - num_missing_rows

        if include_zero_rows:
            H = H + ['0']*(num_missing_rows*nc)
            H_m = self.new_matrix(nrows=nr, ncols=nc, entries=H, coerce=True)
        else:
            H_m = self.new_matrix(nrows=rank, ncols=nc, entries=H, coerce=True)

        H_m.set_immutable()
        H_m.cache('rank', rank)
        self.cache('rank',rank)
        H_m.cache('echelon_form',H_m)
        self.cache('echelon_form',H_m)
        return H_m

    def pivots(self):
        """
        Return the pivot column positions of this matrix as a list of Python integers.

        This returns a list, of the position of the first nonzero entry in each row
        of the echelon form.

        OUTPUT:
             list -- a list of Python ints

        EXAMPLES:
            sage: n = 3; A = matrix(ZZ,n,range(n^2)); A
            [0 1 2]
            [3 4 5]
            [6 7 8]
            sage: A.pivots()
            [0, 1]
            sage: A.echelon_form()
            [ 3  0 -3]
            [ 0  1  2]
            [ 0  0  0]
        """
        p = self.fetch('pivots')
        if not p is None: return p

        cdef Matrix_integer_dense E
        E = self.echelon_form()

        # Now we determine the pivots from the matrix E as quickly as we can.
        # For each row, we find the first nonzero position in that row -- it is the pivot.
        cdef Py_ssize_t i, j, k
        cdef mpz_t *row
        p = []
        k = 0
        for i from 0 <= i < E._nrows:
            row = E._matrix[i]   # pointer to ith row
            for j from k <= j < E._ncols:
                if mpz_cmp_si(row[j], 0) != 0:  # nonzero position
                    p.append(j)
                    k = j+1  # so start at next position next time
                    break
        self.cache('pivots', p)
        return p

    #### Elementary divisors

    def elementary_divisors(self, algorithm='linbox'):
        """
        Return the elementary divisors of self, in order.

        IMPLEMENTATION: Uses linbox.

        WARNING: This is MUCH faster than the smith_form function.

        The elementary divisors are the invariants of the finite
        abelian group that is the cokernel of this matrix.  They are
        ordered in reverse by divisibility.

        INPUT:
            self -- matrix
            algorithm -- 'linbox' or 'pari'

        OUTPUT:
            list of int's

        EXAMPLES:
            sage: matrix(3, range(9)).elementary_divisors()
            [1, 3, 0]
            sage: matrix(3, range(9)).elementary_divisors(algorithm='pari')
            [1, 3, 0]
            sage: C = MatrixSpace(ZZ,4)([3,4,5,6,7,3,8,10,14,5,6,7,2,2,10,9])
            sage: C.elementary_divisors()
            [1, 1, 1, 687]

        SEE ALSO: smith_form
        """
        d = self.fetch('elementary_divisors')
        if not d is None:
            return d
        if self._nrows == 0 or self._ncols == 0:
            d = []
        else:
            if algorithm == 'linbox':
                d = self._elementary_divisors_linbox()
            elif algorithm == 'pari':
                d = self._pari_().matsnf(0).python()
                i = d.count(0)
                if i > 0:
                    d = list(reversed(d[i:])) + [d[0]]*i
            else:
                raise ValueError, "algorithm (='%s') unknown"%algorithm
        self.cache('elementary_divisors', d)
        return d

    def _elementary_divisors_linbox(self):
        self._init_linbox()
        _sig_on
        d = linbox.smithform()
        _sig_off
        return d

    def smith_form(self):
        """
        Returns matrices S, U, and V such that S = U*self*V, and S
        is in Smith normal form.  Thus S is diagonal with diagonal
        entries the ordered elementary divisors of S.

        WARNING: The elementary_divisors function, which returns
        the diagonal entries of S, is VASTLY faster than this
        function.

        The elementary divisors are the invariants of the finite
        abelian group that is the cokernel of this matrix.  They are
        ordered in reverse by divisibility.

        EXAMPLES:
            sage: A = MatrixSpace(IntegerRing(), 3)(range(9))
            sage: D, U, V = A.smith_form()
            sage: D
            [0 0 0]
            [0 3 0]
            [0 0 1]
            sage: U
            [-1  2 -1]
            [ 0 -1  1]
            [ 0  1  0]
            sage: V
            [ 1  4 -1]
            [-2 -3  1]
            [ 1  0  0]
            sage: U*A*V
            [0 0 0]
            [0 3 0]
            [0 0 1]

        It also makes sense for nonsquare matrices:

            sage: A = Matrix(ZZ,3,2,range(6))
            sage: D, U, V = A.smith_form()
            sage: D
            [0 0]
            [2 0]
            [0 1]
            sage: U
            [-1  2 -1]
            [ 0 -1  1]
            [ 0  1  0]
            sage: V
            [ 3 -1]
            [-2  1]
            sage: U * A * V
            [0 0]
            [2 0]
            [0 1]

        SEE ALSO: elementary_divisors
        """
        v = self._pari_().matsnf(1).python()
        D = self.matrix_space()(v[2])
        U = self.matrix_space(ncols = self._nrows)(v[0])
        V = self.matrix_space(nrows = self._ncols)(v[1])
        return D, U, V

    def frobenius(self,flag=0, var='x'):
        """
        Return the Frobenius form (rational canonical form) of this matrix.

        INPUT:
            flag --an integer:
                0 -- (default) return the Frobenius form of this matrix.
                1 -- return only the elementary divisor polynomials, as
                     polynomials in var.
                2 -- return a two-components vector [F,B] where F is the
                     Frobenius form and B is the basis change so that $M=B^{-1}FB$.
            var -- a string (default: 'x')

        INPUT:
           flag -- 0 (default), 1 or 2 as described above

        ALGORITHM: uses pari's matfrobenius()

        EXAMPLE:
           sage: A = MatrixSpace(ZZ, 3)(range(9))
           sage: A.frobenius(0)
           [ 0  0  0]
           [ 1  0 18]
           [ 0  1 12]
           sage: A.frobenius(1)
           [x^3 - 12*x^2 - 18*x]
           sage: A.frobenius(1, var='y')
           [y^3 - 12*y^2 - 18*y]
           sage: A.frobenius(2)
           ([ 0  0  0]
           [ 1  0 18]
           [ 0  1 12],
           [    -1      2     -1]
           [     0  23/15 -14/15]
           [     0  -2/15   1/15])

        AUTHOR:
           -- 2006-04-02: Martin Albrecht

        TODO:
           -- move this to work for more general matrices than just over Z.
              This will require fixing how PARI polynomials are coerced
              to SAGE polynomials.
        """
        if not self.is_square():
            raise ArithmeticError, "frobenius matrix of non-square matrix not defined."

        v = self._pari_().matfrobenius(flag)
        if flag==0:
            return self.matrix_space()(v.python())
        elif flag==1:
            r = PolynomialRing(self.base_ring(), names=var)
            retr = []
            for f in v:
                retr.append(eval(str(f).replace("^","**"), {'x':r.gen()}, r.gens_dict()))
            return retr
        elif flag==2:
            F = matrix_space.MatrixSpace(QQ, self.nrows())(v[0].python())
            B = matrix_space.MatrixSpace(QQ, self.nrows())(v[1].python())
            return F, B

    def kernel(self, LLL=False):
        r"""
        Return the kernel of this matrix, as a module over the integers.

        INPUT:
           LLL -- bool (default: False); if True the basis is an LLL
                  reduced basis; otherwise, it is an echelon basis.

        EXAMPLES:
            sage: M = MatrixSpace(ZZ,4,2)(range(8))
            sage: M.kernel()
            Free module of degree 4 and rank 2 over Integer Ring
            Echelon basis matrix:
            [ 1  0 -3  2]
            [ 0  1 -2  1]
        """
        if self._nrows == 0:    # from a 0 space
            M = sage.modules.free_module.FreeModule(ZZ, self._nrows)
            return M.zero_subspace()

        elif self._ncols == 0:  # to a 0 space
            return sage.modules.free_module.FreeModule(ZZ, self._nrows)

        A = self._pari_().mattranspose()
        B = A.matkerint()
        n = self._nrows
        M = sage.modules.free_module.FreeModule(ZZ, n)

        if B.ncols() == 0:
            return M.zero_submodule()

        # Now B is a basis for the LLL-reduced integer kernel as a
        # PARI object.  The basis vectors or B[0], ..., B[n-1],
        # where n is the dimension of the kernel.
        X = []
        for b in B:
            tmp = []
            for x in b:
                tmp.append(ZZ(x))
            X.append(M(tmp))

        if LLL:
            return M.span_of_basis(X)
        else:
            return M.span(X)

    def _adjoint(self):
        """
        Return the adjoint of this matrix.

        Assumes self is a square matrix (checked in adjoint).
        """
        return self.parent()(self._pari_().matadjoint().python())

    def _ntl_(self):
        r"""
        ntl.mat_ZZ representation of self.

        \note{NTL only knows dense matrices, so if you provide a
        sparse matrix NTL will allocate memory for every zero entry.}
        """
        return mat_ZZ(self._nrows,self._ncols, self.list())


    ####################################################################################
    # LLL
    ####################################################################################
    def lllgram(self):
        """
        LLL reduction of the lattice whose gram matrix is self.

        INPUT:
            M -- gram matrix of a definite quadratic form

        OUTPUT:
            U -- unimodular transformation matrix such that

                U.transpose() * M * U

            is LLL-reduced

        ALGORITHM:
            Use PARI

        EXAMPLES:
            sage: M = Matrix(ZZ, 2, 2, [5,3,3,2]) ; M
            [5 3]
            [3 2]
            sage: U = M.lllgram(); U
            [-1  1]
            [ 1 -2]
            sage: U.transpose() * M * U
            [1 0]
            [0 1]

        Semidefinite and indefinite forms raise a ValueError:

            sage: Matrix(ZZ,2,2,[2,6,6,3]).lllgram()
            Traceback (most recent call last):
            ...
            ValueError: not a definite matrix
            sage: Matrix(ZZ,2,2,[1,0,0,-1]).lllgram()
            Traceback (most recent call last):
            ...
            ValueError: not a definite matrix

        BUGS:
            should work for semidefinite forms (PARI is ok)
        """
        if self._nrows != self._ncols:
            raise ArithmeticError, "matrix must be square"

        n = self.nrows()
        # maybe should be /unimodular/ matrices ?
        P = self._pari_()
        try:
            U = P.lllgramint()
        except (RuntimeError, ArithmeticError), msg:
            raise ValueError, "not a definite matrix"
        MS = matrix_space.MatrixSpace(ZZ,n)
        U = MS(U.python())
        # Fix last column so that det = +1
        if U.det() == -1:
            for i in range(n):
                U[i,n-1] = - U[i,n-1]
        return U

    def prod_of_row_sums(self, cols):
        cdef Py_ssize_t c, row
        cdef mpz_t s, pr
        mpz_init(s)
        mpz_init(pr)

        mpz_set_si(pr, 1)
        for row from 0 <= row < self._nrows:
            tmp = []
            mpz_set_si(s, 0)
            for c in cols:
                if c<0 or c >= self._ncols:
                    raise IndexError, "matrix column index out of range"
                mpz_add(s, s, self._matrix[row][c])
            mpz_mul(pr, pr, s)
        cdef Integer z
        z = PY_NEW(Integer)
        mpz_set(z.value, pr)
        mpz_clear(s)
        mpz_clear(pr)
        return z

    def _linbox_sparse(self):
        cdef Py_ssize_t i, j
        v = ['%s %s M'%(self._nrows, self._ncols)]
        for i from 0 <= i < self._nrows:
            for j from 0 <= j < self._ncols:
                if mpz_cmp_si(self._matrix[i][j], 0):
                    v.append('%s %s %s'%(i+1,j+1,self.get_unsafe(i,j)))
        v.append('0 0 0\n')
        return '\n'.join(v)

    def _linbox_dense(self):
        cdef Py_ssize_t i, j
        v = ['%s %s x'%(self._nrows, self._ncols)]
        for i from 0 <= i < self._nrows:
            for j from 0 <= j < self._ncols:
                v.append(str(self.get_unsafe(i,j)))
        return ' '.join(v)

    def rational_reconstruction(self, N):
        """
        Use rational reconstruction to lift self to a matrix over the
        rational numbers (if possible), where we view self as a matrix
        modulo N.
        """
        import misc
        return misc.matrix_integer_dense_rational_reconstruction(self, N)

    def randomize(self, density=1, x=None, y=None, distribution=None):
        """
        Randomize density proportion of the entries of this matrix,
        leaving the rest unchanged.

        The parameters are the same as the integer ring's random_element function.

        If x and y are given, randomized entries of this matrix to be between x and y
        and have density 1.
        """
        self.check_mutability()
        self.clear_cache()

        density = float(density)

        cdef Py_ssize_t i, j, k, nc, num_per_row
        global state, ZZ

        cdef IntegerRing_class the_integer_ring = ZZ

        _sig_on
        if density == 1:
            for i from 0 <= i < self._nrows*self._ncols:
                the_integer_ring._randomize_mpz(self._entries[i], x, y, distribution)

        else:
            nc = self._ncols
            num_per_row = int(density * nc)
            for i from 0 <= i < self._nrows:
                for j from 0 <= j < num_per_row:
                    k = random()%nc
                    the_integer_ring._randomize_mpz(self._matrix[i][k], x, y, distribution)

        _sig_off

    #### Rank

    def rank(self):
        r = self.fetch('rank')
        if not r is None: return r

        # Can very quickly detect full rank by working modulo p.
        r = self._rank_modp()
        if r == self._nrows or r == self._ncols:
            self.cache('rank', r)
            return r
        # Detecting full rank didn't work -- use Linbox's general algorithm.
        r = self._rank_linbox()
        self.cache('rank', r)
        return r

    def _rank_linbox(self):
        """
        Compute the rank of this matrix using Linbox.
        """
        self._init_linbox()
        cdef unsigned long r
        _sig_on
        r = linbox.rank()
        _sig_off
        return Integer(r)

    def _rank_modp(self, p=46337):
        A = self._mod_int_c(p)
        return A.rank()

    #### Determinante

    def determinant(self):
        """
        Return the determinant of this matrix.

        ALGORITHM: Uses linbox.

        EXAMPLES:

        """
        d = self.fetch('det')
        if not d is None:
            return d
        d = self._det_linbox()
        self.cache('det', d)
        return d

    def _det_linbox(self):
        """
        Compute the determinant of this matrix using Linbox.
        """
        self._init_linbox()
        _sig_on
        d = linbox.det()
        _sig_off
        return Integer(d)

    #### Rational kernel, via IML
    def _rational_kernel_iml(self):
        """
        IML: Return the rational kernel of this matrix (acting from
        the left), considered as a matrix over QQ.  I.e., returns a
        matrix K such that self*K = 0, and the number of columns of K
        equals the nullity of self.

        AUTHOR:
            -- William Stein
        """
        cdef long dim
        cdef mpz_t *mp_N
        time = verbose('computing nullspace of %s x %s matrix using IML'%(self._nrows, self._ncols))
        _sig_on
        dim = nullspaceMP (self._nrows, self._ncols, self._entries, &mp_N)
        _sig_off

        # Now read the answer as a matrix.
        cdef Matrix_integer_dense M
        P = self.matrix_space(self._ncols, dim)
        M = Matrix_integer_dense.__new__(Matrix_integer_dense, P, None, None, None)
        for i from 0 <= i < dim*self._ncols:
            mpz_init_set(M._entries[i], mp_N[i])
            mpz_clear(mp_N[i])
        free(mp_N)

        verbose("finished computing nullspace", time)
        M._initialized = True
        return M

    def _invert_iml(self, use_nullspace=False):
        """
        Invert this matrix using IML.  The output matrix is an integer
        matrix and a denominator.

        INPUT:
           self -- an invertible matrix
           use_nullspace -- (default: False): whether to use nullspace
                     algorithm, which is slower, but doesn't require
                     checking that the matrix is invertible as a
                     precondition.

        OUTPUT: A, d such that A*self = d
           A -- a matrix over ZZ
           d -- an integer

        ALGORITHM: Uses IML's p-adic nullspace function.

        EXAMPLES:
            sage: a = matrix(ZZ,3,[1,2,5, 3,7,8, 2,2,1])
            sage: b, d = a._invert_iml(); b,d
            ([  9  -8  19]
            [-13   9  -7]
            [  8  -2  -1], 23)
            sage: a*b
            [23  0  0]
            [ 0 23  0]
            [ 0  0 23]

        AUTHOR:
            -- William Stein
        """
        if self._nrows != self._ncols:
            raise TypeError, "self must be a square matrix."

        P = self.parent()
        time = verbose('computing inverse of %s x %s matrix using IML'%(self._nrows, self._ncols))
        if use_nullspace:
            A = self.augment(P.identity_matrix())
            K = A._rational_kernel_iml()
            d = -K[self._nrows,0]
            if K.ncols() != self._ncols or d == 0:
                raise ZeroDivisionError, "input matrix must be nonsingular"
            B = K[:self._nrows]
            verbose("finished computing inverse using IML", time)
            return B, d
        else:
            if self.rank() != self._nrows:
                raise ZeroDivisionError, "input matrix must be nonsingular"
            return self._solve_iml(P.identity_matrix(), right=True)


    def _solve_iml(self, Matrix_integer_dense B, right=True):
        """
        Let A equal self. Given B return an integer matrix C and an
        integer d such that self C*A == d*B if right is False or
        A*C == d*B if right is True.

        OUTPUT:
            C -- integer matrix
            d -- integer denominator

        EXAMPLES:
            sage: A = matrix(ZZ,4,4,[0, 1, -2, -1, -1, 1, 0, 2, 2, 2, 2, -1, 0, 2, 2, 1])
            sage: B = matrix(ZZ,3,4, [-1, 1, 1, 0, 2, 0, -2, -1, 0, -2, -2, -2])
            sage: C,d = A._solve_iml(B,right=False); C
            [  6 -18 -15  27]
            [  0  24  24 -36]
            [  4 -12  -6  -2]

            sage: d
            12

            sage: C*A == d*B
            True

            sage: A = matrix(ZZ,4,4,[0, 1, -2, -1, -1, 1, 0, 2, 2, 2, 2, -1, 0, 2, 2, 1])
            sage: B = matrix(ZZ,4,3, [-1, 1, 1, 0, 2, 0, -2, -1, 0, -2, -2, -2])
            sage: C,d = A._solve_iml(B)
            sage: C
            [ 12  40  28]
            [-12  -4  -4]
            [ -6 -25 -16]
            [ 12  34  16]

            sage: d
            12

            sage: A*C == d*B
            True

        ALGORITHM: Uses IML.

        AUTHOR:
            -- Martin Albrecht
        """
        cdef int i
        cdef mpz_t *mp_N, mp_D
        cdef Matrix_integer_dense M
        cdef Integer D

        if self._nrows != self._ncols:
            raise ArithmeticError, "self must be square"

        if self.nrows() == 1:
            return B, self[0,0]

        mpz_init(mp_D)


        if right:
            if self._ncols != B._nrows:
                raise ArithmeticError, "B's number of rows must match self's number of columns"

            n = self._ncols
            m = B._ncols

            if m == 0 or n == 0:
                return self.new_matrix(nrows = n, ncols = m), Integer(1)

            mp_N = <mpz_t *> sage_malloc( n * m * sizeof(mpz_t) )
            for i from 0 <= i < n * m:
                mpz_init( mp_N[i] )

            nonsingSolvLlhsMM(RightSolu, n, m, self._entries, B._entries, mp_N, mp_D)

            P = self.matrix_space(n, m)

        else: # left
            if self._nrows != B._ncols:
                raise ArithmeticError, "B's number of columns must match self's number of rows"

            n = self._ncols
            m = B._nrows

            if m == 0 or n == 0:
                return self.new_matrix(nrows = m, ncols = n), Integer(1)

            mp_N = <mpz_t *> sage_malloc( n * m * sizeof(mpz_t) )
            for i from 0 <= i < n * m:
                mpz_init( mp_N[i] )

            nonsingSolvLlhsMM(LeftSolu, n, m, self._entries, B._entries, mp_N, mp_D)

            P = self.matrix_space(m, n)

        M = Matrix_integer_dense.__new__(Matrix_integer_dense, P, None, None, None)
        for i from 0 <= i < n*m:
            mpz_init_set(M._entries[i], mp_N[i])
            mpz_clear(mp_N[i])
        M._initialized = True

        D = PY_NEW(Integer)
        mpz_set(D.value, mp_D)
        mpz_clear(mp_D)

        return M,D

    def _rational_echelon_via_solve(self):
        r"""
        Computes information that gives the reduced row echelon form
        (over QQ!) of a matrix with integer entries.

        INPUT:
            self -- a matrix over the integers.

        OUTPUT:
            pivots -- ordered list of integers that give the pivot column positions
            nonpivots -- ordered list of the nonpivot column positions
            X -- matrix with integer entries
            d -- integer

        If you put standard basis vectors in order at the pivot
        columns, and put the matrix (1/d)*X everywhere else, then
        you get the reduced row echelon form of self, without zero
        rows at the bottom.

        NOTE: IML is the actual underlying $p$-adic solver that we use.

        EXAMPLES:



        AUTHOR:
           -- William Stein

        ALGORITHM:  I came up with this algorithm from scratch.
        As far as I know it is new.  It's pretty simple, but it
        is ... (fast?!).

        Let A be the input matrix.

        \begin{enumerate}
            \item[1] Compute r = rank(A).

            \item[2] Compute the pivot columns of the transpose $A^t$ of
                $A$.  One way to do this is to choose a random prime
                $p$ and compute the row echelon form of $A^t$ modulo
                $p$ (if the number of pivot columns is not equal to
                $r$, pick another prime).

            \item[3] Let $B$ be the submatrix of $A$ consisting of the
                rows corresponding to the pivot columns found in
                the previous step.  Note that, aside from zero rows
                at the bottom, $B$ and $A$ have the same reduced
                row echelon form.

            \item[4] Compute the pivot columns of $B$, again possibly by
                choosing a random prime $p$ as in [2] and computing
                the Echelon form modulo $p$.  If the number of pivot
                columns is not $r$, repeat with a different prime.
                Note -- in this step it is possible that we mistakenly
                choose a bad prime $p$ such that there are the right
                number of pivot columns modulo $p$, but they are
                at the wrong positions -- e.g., imagine the
                augmented matrix $[pI|I]$ -- modulo $p$ we would
                miss all the pivot columns.   This is OK, since in
                the next step we would detect this, as the matrix
                we would obtain would not be in echelon form.

            \item[5] Let $C$ be the submatrix of $B$ of pivot columns.
                Let $D$ be the complementary submatrix of $B$ of
                all all non-pivot columns.  Use a $p$-adic solver
                to find the matrix $X$ and integer $d$ such
                that $C (1/d) X=D$.  I.e., solve a bunch of linear
                systems of the form $Cx = v$, where the columns of
                $X$ are the solutions.

            \item[6] Verify that we had chosen the correct pivot
                columns.  Inspect the matrix $X$ obtained in step 5.
                If when used to construct the echelon form of $B$, $X$
                indeed gives a matrix in reduced row echelon form,
                then we are done -- output the pivot columns, $X$, and
                $d$. To tell if $X$ is correct, do the following: For
                each column of $X$ (corresponding to non-pivot column
                $i$ of $B$), read up the column of $X$ until finding
                the first nonzero position $j$; then verify that $j$
                is strictly less than the number of pivot columns of
                $B$ that are strictly less than $i$.  Otherwise, we
                got the pivots of $B$ wrong -- try again starting at
                step 4, but with a different random prime.

        \end{enumerate}
        """
        from matrix_modn_dense import MAX_MODULUS
        A = self
        # Step 1: Compute the rank

        t = verbose('computing rank', level=2, caller_name='p-adic echelon')
        r = A.rank()
        verbose('done computing rank', level=2, t=t, caller_name='p-adic echelon')

        if r == self._nrows:
            # The input matrix already has full rank.
            B = A
        else:
            # Steps 2 and 3: Extract out a submatrix of full rank.
            i = 0
            while True:
                p = previous_prime(random() % (MAX_MODULUS-15000) + 10000)
                P = A._mod_int(p).transpose().pivots()
                if len(P) == r:
                    B = A.matrix_from_rows(P)
                    break
                else:
                    i += 1
                    if i == 50:
                        raise RuntimeError, "Bug in _rational_echelon_via_solve in finding linearly independent rows."

        _i = 0
        while True:
            _i += 1
            if _i == 50:
                raise RuntimeError, "Bug in _rational_echelon_via_solve -- pivot columns keep being wrong."

            # Step 4: Now we instead worry about computing the reduced row echelon form of B.
            i = 0
            while True:
                p = previous_prime(random() % (MAX_MODULUS-15000) + 10000)
                pivots = B._mod_int(p).pivots()
                if len(pivots) == r:
                    break
                else:
                    i += 1
                    if i == 50:
                        raise RuntimeError, "Bug in _rational_echelon_via_solve in finding pivot columns."

            # Step 5: Apply p-adic solver
            C = B.matrix_from_columns(pivots)
            pivots_ = set(pivots)
            non_pivots = [i for i in range(B.ncols()) if not i in pivots_]
            D = B.matrix_from_columns(non_pivots)
            t = verbose('calling IML solver', level=2, caller_name='p-adic echelon')
            X, d = C._solve_iml(D, right=True)
            t = verbose('finished IML solver', level=2, caller_name='p-adic echelon', t=t)

            # Step 6: Verify that we had chosen the correct pivot columns.
            pivots_are_right = True
            for z in range(X.ncols()):
                if not pivots_are_right:
                    break
                i = non_pivots[z]
                np = len([k for k in pivots if k < i])
                for j in reversed(range(X.nrows())):
                    if X[j,z] != 0:
                        if j < np:
                            break # we're good -- go on to next column of X
                        else:
                            pivots_are_right = False
                            break
            if pivots_are_right:
                break

        #end while


        # Finally, return the answer.
        return pivots, non_pivots, X, d

    def decomposition(self, **kwds):
        """
        Returns the decomposition of the free module on which this
        matrix A acts from the right (i.e., the action is x goes to x
        A), along with whether this matrix acts irreducibly on each
        factor.  The factors are guaranteed to be sorted in the same
        way as the corresponding factors of the characteristic
        polynomial, and are saturated as ZZ modules.

        INPUT:
            self -- a matrix over the integers
            **kwds -- these are passed onto to the decomposition over QQ command.

        EXAMPLES:
            sage: t = ModularSymbols(11,sign=1).hecke_matrix(2)
            sage: w = t.change_ring(ZZ)
            sage: w.list()
            [3, -1, 0, -2]
        """
        F = self.charpoly().factor()
        if len(F) == 1:
            V = self.base_ring()**self.nrows()
            return decomp_seq([(V, bool(F[0][1]==1))])

        A = self.change_ring(QQ)
        X = A.decomposition(**kwds)
        V = ZZ**self.nrows()
        if isinstance(X, tuple):
            D, E = X
            D = [(W.intersection(V), t) for W, t in D]
            E = [(W.intersection(V), t) for W, t in E]
            return D, E
        else:
            return [(W.intersection(V), t) for W, t in X]


###############################################################

###########################################
# Helper code for Echelon form algorithm.
###########################################
def _parimatrix_to_strlist(A):
    s = str(A)
    s = s.replace('Mat(','').replace(')','')
    s = s.replace(';',',').replace(' ','')
    s = s.replace(",", "','")
    s = s.replace("[", "['")
    s = s.replace("]", "']")
    return eval(s)

def _parimatrix_to_reversed_strlist(A):
    s = str(A)
    if s.find('Mat') != -1:
        return _parimatrix_to_strlist(A)
    s = s.replace('[','').replace(']','').replace(' ','')
    v = s.split(';')
    v.reverse()
    s = "['" + (','.join(v)) + "']"
    s = s.replace(",", "','")
    return eval(s)

def convert_parimatrix(z):
    n = z.ncols();
    r = []
    for i from 0 <= i < n:
        r.append(n-i)
    z = z.vecextract(r)
    z = z.mattranspose()
    n = z.ncols();
    r = []
    for i from 0 <= i < n:
        r.append(n-i)
    z = z.vecextract(r)
    return _parimatrix_to_strlist(z)



def _lift_crt(Matrix_integer_dense M, residues, moduli=None):

    cdef size_t n, i, j, k
    cdef Py_ssize_t nr, nc

    n = len(residues)
    nr = residues[0].nrows()
    nc = residues[0].ncols()

    if moduli is None:
        moduli = MultiModularBasis([m.base_ring().order() for m in residues])
    else:
        if len(residues) != len(moduli):
            raise IndexError, "Number of residues (%s) does not match number of moduli (%s)"%(len(residues), len(moduli))

    cdef MultiModularBasis mm
    mm = moduli

    for b in residues:
        if not PY_TYPE_CHECK(b, Matrix_modn_dense):
            raise TypeError, "Can only perform CRT on list of type Matrix_modn_dense."
    cdef PyObject** res
    res = FAST_SEQ_UNSAFE(residues)

    cdef mod_int **row_list
    row_list = <mod_int**>sage_malloc(sizeof(mod_int*) * n)
    if row_list == NULL:
        raise MemoryError, "out of memory allocating multi-modular coefficent list"

    _sig_on
    for i from 0 <= i < nr:
        for k from 0 <= k < n:
            row_list[k] = (<Matrix_modn_dense>res[k])._matrix[i]
        mm.mpz_crt_vec(M._matrix[i], row_list, nc)
    _sig_off

    sage_free(row_list)
    return M

##########################################################
# Setup the c-library and GMP random number generators.
# seed it when module is loaded.
from random import randrange
cdef extern from "stdlib.h":
    long random()
    void srandom(unsigned int seed)
k = randrange(0,Integer(2)**(32))
srandom(k)

cdef gmp_randstate_t state
gmp_randinit_mt(state)
gmp_randseed_ui(state,k)

#######################################################

# Conclusions:
#  On OS X Intel, at least:
#    - if log_2(height) >= 0.70 * nrows, use classical

def tune_multiplication(k, nmin=10, nmax=200, bitmin=2,bitmax=64):
    from constructor import random_matrix
    from sage.rings.integer_ring import ZZ
    for n in range(nmin,nmax,10):
        for i in range(bitmin, bitmax, 4):
            A = random_matrix(ZZ, n, n, x = 2**i)
            B = random_matrix(ZZ, n, n, x = 2**i)
            t0 = cputime()
            for j in range(k//n + 1):
                C = A._multiply_classical(B)
            t0 = cputime(t0)
            t1 = cputime()
            for j in range(k//n+1):
                C = A._multiply_multi_modular(B)
            t1 = cputime(t1)
            print n, i, float(i)/float(n)
            if t0 < t1:
                print 'classical'
            else:
                print 'multimod'


#########################################################
# Interface to the integer matrix library.
#########################################################
## cdef class Matrix_IML:
##     cdef mpz_t* matrix
##     cdef long nrows
##     cdef long ncols

##     def __init__(self):
##         self.matrix = NULL

##     cdef set(self, mpz_t* matrix, long nrows, long ncols):
##         self.nrows = nrows
##         self.ncols = ncols
##         self.matrix = matrix

##     def kernel(self, mpz_t** answer):
##         """
##         INPUT:
##             self  -- assumes nrows, ncols and matrix have been set
##         OUTPUT:
##         """
##         if self.matrix == NULL:
##             raise RuntimeError, "you must set self.matrix first."
##         raise NotImplementedError

##     def solve(self, v):
##         raise NotImplementedError




cdef decomp_seq(v):
    return Sequence(v, universe=tuple, check=False, cr=True)<|MERGE_RESOLUTION|>--- conflicted
+++ resolved
@@ -81,8 +81,6 @@
 cdef Linbox_integer_dense linbox
 linbox = Linbox_integer_dense()
 USE_LINBOX_POLY = True
-<<<<<<< HEAD
-=======
 
 
 ########## iml -- integer matrix library ###########
@@ -101,7 +99,6 @@
                        mpz_t mp_D)
 
 
->>>>>>> b20965a2
 
 cdef class Matrix_integer_dense(matrix_dense.Matrix_dense):   # dense or sparse
     r"""
