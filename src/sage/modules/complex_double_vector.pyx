r"""
Complex double vectors

The SAGE \code{ComplexDoubleVector} class supports optimized
computation with vectors whose entries are complex double precision
numbers. The underlying arithmetic is implemented by the GSL library.

EXAMPLES:
    sage: v = vector(CDF,[(1,-1), (2,pi), (3,5)])
    sage: v
    (1.0 - 1.0*I, 2.0 + 3.14159265359*I, 3.0 + 5.0*I)
    sage: type(v)
    <type 'sage.modules.complex_double_vector.ComplexDoubleVectorSpaceElement'>
    sage: parent(v)
    Vector space of dimension 3 over Complex Double Field
    sage: v[0] = 5
    sage: v
    (5.0, 2.0 + 3.14159265359*I, 3.0 + 5.0*I)
    sage: loads(dumps(v)) == v
    True


AUTHORS:
    -- Josh Kantor
    -- William Stein
"""

###############################################################################
#   SAGE: System for Algebra and Geometry Experimentation
#       Copyright (C) 2006 William Stein <wstein@gmail.com>
#  Distributed under the terms of the GNU General Public License (GPL)
#                  http://www.gnu.org/licenses/
###############################################################################

cimport free_module_element
import  free_module_element

from sage.structure.element cimport Element, ModuleElement, RingElement

from sage.rings.complex_double import CDF, new_ComplexDoubleElement
from sage.rings.complex_double cimport ComplexDoubleElement

include '../ext/stdsage.pxi'

cdef extern from "arrayobject.h":
#The following exposes the internal C structure of the numpy python object
# extern class [object PyArrayObject]  tells pyrex that this is
# a compiled python class defined by the C struct PyArrayObject
    cdef enum:
        NPY_OWNDATA = 0x0004 #bit mask so numpy does not free array contents when its destroyed

    ctypedef int intp

    ctypedef extern class numpy.ndarray [object PyArrayObject]:
        cdef char *data
        cdef int nd
        cdef intp *dimensions
        cdef intp *strides
        cdef int flags

    object PyArray_FromDims(int,int *,int)
    object PyArray_FromDimsAndData(int,int*,int,double *)
    void import_array()



cdef class ComplexDoubleVectorSpaceElement(free_module_element.FreeModuleElement):
    cdef _new_c(self, gsl_vector_complex* v):
        cdef ComplexDoubleVectorSpaceElement y
        y = PY_NEW(ComplexDoubleVectorSpaceElement)
        y._parent = self._parent
        y._degree = self._degree
        y.v = v
        return y

    cdef int is_dense_c(self):
        return 1

    cdef int is_sparse_c(self):
        return 0

    cdef gsl_vector_complex* gsl_vector_complex_copy(self) except NULL:
        """
        Return a copy of the underlying GSL vector of self.
        """
        if self.v == NULL:
            return NULL
        cdef gsl_vector_complex* v
        v = <gsl_vector_complex*> gsl_vector_complex_calloc(self.v.size)
        if v is NULL:
            raise MemoryError, "error allocating real double vector"
        if gsl_vector_complex_memcpy(v, self.v):
            raise RuntimeError, "error copying real double vector"
        return v

    def __copy__(self, copy=True):
        if self._degree == 0:
            return self
        return self._new_c(self.gsl_vector_complex_copy())

    def __reduce__(self):
        return (unpickle_v0, (self._parent, self.list(), self._degree))

    def __init__(self,parent,x, coerce = True, copy = True):
        """
            parent -- free module element
            x -- defining data
            coerce, copy -- ignored
        """
        self._parent = parent
        self._degree = parent.degree()
        cdef int i
        cdef int n
        cdef gsl_complex z_temp
        cdef ComplexDoubleElement z
        n = parent.rank()
        cdef int length
        if self._degree == 0:
            self.v = NULL
            return

        self.v = gsl_vector_complex_calloc(n)
        if self.v == NULL:
            raise MemoryError, "error allocating vector"

        try:
            length=len(x)
        except TypeError:
            if x == 0:
                if self.v is not NULL:
                    return
                else:
                    raise MemoryError, "error allocating memory"
            else:
                self.v = NULL
                raise TypeError, "must be a list, tuple, vector or 0"

        _sig_on
        self.v = <gsl_vector_complex *> gsl_vector_complex_calloc(n)
        _sig_off

        if self.v is not NULL and length == n:
            _sig_on
            for i from 0 <=i <n:
                z = CDF(x[i])
                gsl_vector_complex_set(self.v, i, <gsl_complex>z._complex)
            _sig_off

        elif self.v is NULL:
            raise MemoryError,"Error allocating memory"

        elif length != n:
            raise TypeError, "User supplied vector not same length as rank of vector space"


    def __dealloc__(self):
        if self.v:
            gsl_vector_complex_free(self.v)


    def __len__(self):
        return self._degree

    def __setitem__(self,size_t i,x):
        cdef gsl_complex z_temp

        if i < 0 or i >= self._degree:
            raise IndexError
        else:
            z_temp =<gsl_complex> (<ComplexDoubleElement> CDF(x))._complex
            gsl_vector_complex_set(self.v,i,z_temp)

    def __getitem__(self,size_t i):
        """
        Return the ith entry of self.

        EXAMPLES:
            sage: v = vector(CDF, [1,CDF(3,2), -1]); v
            (1.0, 3.0 + 2.0*I, -1.0)
            sage: v[1]
            3.0 + 2.0*I
            sage: v[5]
            Traceback (most recent call last):
            ...
            IndexError: index out of range
        """
        cdef gsl_complex z_temp
        cdef ComplexDoubleElement x
        if i < 0 or i >= self._degree:
            raise IndexError, 'index out of range'
        else:
            x = new_ComplexDoubleElement()
            x._complex = gsl_vector_complex_get(self.v, i)
            return x

    cdef ModuleElement _add_c_impl(self, ModuleElement right):
        if self._degree == 0:
            return self
        cdef gsl_vector_complex *v, *w
        cdef gsl_vector_view v_real, v_imag, w_real, w_imag
        v = self.gsl_vector_complex_copy()
        w = (<ComplexDoubleVectorSpaceElement> right).v
        v_real = gsl_vector_complex_real(v)
        v_imag = gsl_vector_complex_imag(v)
        w_real = gsl_vector_complex_real(w)
        w_imag = gsl_vector_complex_imag(w)
        gsl_vector_add(&(v_real.vector), &(w_real.vector))
        gsl_vector_add(&(v_imag.vector), &(w_imag.vector))
        return self._new_c(v)

    cdef ModuleElement _sub_c_impl(self, ModuleElement right):
        if self._degree == 0:
            return self
        cdef gsl_vector_complex *v, *w
        cdef gsl_vector_view v_real, v_imag, w_real, w_imag
        v = self.gsl_vector_complex_copy()
        w = (<ComplexDoubleVectorSpaceElement> right).v
        v_real = gsl_vector_complex_real(v)
        v_imag = gsl_vector_complex_imag(v)
        w_real = gsl_vector_complex_real(w)
        w_imag = gsl_vector_complex_imag(w)
        gsl_vector_sub(&(v_real.vector), &(w_real.vector))
        gsl_vector_sub(&(v_imag.vector), &(w_imag.vector))
        return self._new_c(v)

    cdef ModuleElement _rmul_c_impl(self, RingElement left):
        if self._degree == 0:
            return self
        cdef gsl_vector_complex* v
        v = self.gsl_vector_complex_copy()
        gsl_blas_zscal(<gsl_complex> (<ComplexDoubleElement>left)._complex, v)
        return self._new_c(v)

    cdef ModuleElement _lmul_c_impl(self, RingElement right):
        if self._degree == 0:
            return self
        cdef gsl_vector_complex* v
        v = self.gsl_vector_complex_copy()
        gsl_blas_zscal(<gsl_complex> (<ComplexDoubleElement>right)._complex, v)
        return self._new_c(v)

    def inv_fft(self,algorithm="radix2", inplace=False):
        """
        This performs the inverse fast fourier transform on the vector.

        The fourier transform can be done in place using the keyword
        inplace=True

        This will be fastest if the vector's length is a power of 2.

        EXAMPLES:
            sage: v = vector(CDF,[1,2,3,4])
            sage: w = v.fft()
            sage: v - w.inv_fft()    # random -- should be very close to 0.
            (0, 0, 0, 0)
        """
        return self.fft(direction="backward",algorithm=algorithm,inplace=inplace)

    def fft(self, direction = "forward", algorithm = "radix2", inplace=False):
        """
        This performs a fast fourier transform on the vector.

        INPUT:
           direction -- 'forward' (default) or 'backward'
           inplace -- bool (default: False), use True to do an in-place Fourier transform

        This function is fastest if the vector's length is a power of 2.

        EXAMPLES:
            sage: v = vector(CDF,[1,2,3,4])
            sage: w = v.fft()
            sage: v2 = w.fft(direction='backward')
        """
        if self._degree == 0:
            return self
        gsl_set_error_handler_off()
        cdef gsl_fft_complex_wavetable* wavetable
        cdef gsl_fft_complex_workspace* workspace
        cdef int err,err_1
        cdef ComplexDoubleVectorSpaceElement result
        cdef double* data
        cdef gsl_vector_complex* v

        if inplace:
            data = self.v.data
        else:
            # not in place.
            v = self.gsl_vector_complex_copy()
            data = v.data
            result = self._new_c(v)

        if direction == "forward":
            if ispow(self.v.size):
                err = gsl_fft_complex_radix2_forward(data,self.v.stride,self.v.size)
            else:
                wavetable = gsl_fft_complex_wavetable_alloc(self.v.size)
                workspace = gsl_fft_complex_workspace_alloc(self.v.size)
                if wavetable !=NULL and workspace!= NULL:
                    err = gsl_fft_complex_forward(data,1,self.v.size,wavetable,workspace)

                gsl_fft_complex_wavetable_free(wavetable)
                gsl_fft_complex_workspace_free(workspace)
            if not err:
                pass
            else:
                raise ValueError, "error with transform"


        elif direction == "backward":
            if ispow(self.v.size):
                err  = gsl_fft_complex_radix2_inverse(data,self.v.stride,self.v.size)
            else:
                wavetable = gsl_fft_complex_wavetable_alloc(self.v.size)
                workspace = gsl_fft_complex_workspace_alloc(self.v.size)
                if wavetable !=NULL and workspace!= NULL:
                    err = gsl_fft_complex_inverse(data,1,self.v.size,wavetable,workspace)

                gsl_fft_complex_wavetable_free(wavetable)
                gsl_fft_complex_workspace_free(workspace)
            if not err:
                pass
            else:
                raise ValueError, "error with transform"

        if inplace == True:
            return
        else:
            return result


    def numpy(self):
        """
        Return numpy array corresponding to this vector.

        EXAMPLES:
            sage: v = vector(CDF,4,range(4))
            sage: v.numpy()
            array([ 0.+0.j,  1.+0.j,  2.+0.j,  3.+0.j])
            sage: v = vector(CDF,0)
            sage: v.numpy()
            array([], dtype=complex128)
        """
        if self._degree == 0:
            import numpy
            return numpy.array([], dtype='complex128')
        import_array() #This must be called before using the numpy C/api or you will get segfault
        cdef ComplexDoubleVectorSpaceElement _V,_result_vector
        _V=self
        cdef int dims[1]
        cdef double * data
        cdef int i
        cdef object temp
        cdef double *p
        cdef ndarray _n,_m
        dims[0] = _V.v.size
        data = <double*> malloc(sizeof(double)*dims[0]*2)
        memcpy(data,_V.v.data,sizeof(double)*dims[0]*2)
        temp = PyArray_FromDimsAndData(1, dims, 15,data)
        _n = temp
        _n.flags = _n.flags|(NPY_OWNDATA) # this sets the ownership flag
        return _n

    def _replace_self_with_numpy(self,numpy_array):
        if self._degree == 0:
            return
        cdef double* p
        cdef ndarray n
        n=numpy_array
        p=<double *>n.data
        memcpy(self.v.data,p,self.v.size*sizeof(double)*2)


cdef int ispow(int n):
    while n and n%2==0:
        n = n>>1
    return n == 1

<<<<<<< HEAD


def unpickle_v0(parent, entries):
=======
def unpickle_v0(parent, entries, degree):
>>>>>>> fa731d9e
    # If you think you want to change this function, don't.
    # Instead make a new version with a name like
    #    make_FreeModuleElement_generic_dense_v1
    # and changed the reduce method below.
<<<<<<< HEAD
    cdef ComplexDoubleVectorSpaceElement v
    v = ComplexDoubleVectorSpaceElement(parent, entries, coerce=False, copy=False)
    return v
=======
    return parent(entries)
>>>>>>> fa731d9e
<|MERGE_RESOLUTION|>--- conflicted
+++ resolved
@@ -375,21 +375,9 @@
         n = n>>1
     return n == 1
 
-<<<<<<< HEAD
-
-
-def unpickle_v0(parent, entries):
-=======
 def unpickle_v0(parent, entries, degree):
->>>>>>> fa731d9e
     # If you think you want to change this function, don't.
     # Instead make a new version with a name like
     #    make_FreeModuleElement_generic_dense_v1
     # and changed the reduce method below.
-<<<<<<< HEAD
-    cdef ComplexDoubleVectorSpaceElement v
-    v = ComplexDoubleVectorSpaceElement(parent, entries, coerce=False, copy=False)
-    return v
-=======
-    return parent(entries)
->>>>>>> fa731d9e
+    return parent(entries)